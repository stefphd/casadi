name: binaries

on: [push, pull_request]

env:
  cache-suffix: v9
  build_flags: "-DWITH_COMMON=OFF -DWITH_BUILD_REQUIRED=ON -DWITH_BUILD_BONMIN=ON -DWITH_BONMIN=ON -DWITH_IPOPT=ON -DWITH_BUILD_IPOPT=ON -DWITH_BUILD_LAPACK=ON -DWITH_LAPACK=ON -DWITH_MUMPS=ON -DWITH_CLP=ON -DWITH_BUILD_CLP=ON -DWITH_CBC=ON -DWITH_BUILD_CBC=ON -DWITH_THREAD=ON -DWITH_QPOASES=ON -DWITH_HPIPM=ON -DWITH_BLASFEO=ON -DWITH_BUILD_HPIPM=ON -DWITH_BUILD_BLASFEO=ON -DWITH_HIGHS=ON -DWITH_BUILD_HIGHS=ON -DWITH_BUILD_SPRAL=ON -DWITH_SPRAL=ON -DWITH_PROXQP=ON -DWITH_OSQP=ON -DWITH_SUPERSCS=ON -DWITH_KNITRO=ON -DWITH_MOCKUP_KNITRO=ON -DWITH_CPLEX=ON -DWITH_MOCKUP_CPLEX=ON -DWITH_GUROBI=ON -DWITH_MOCKUP_GUROBI=ON -DWITH_HSL=ON -DWITH_MOCKUP_HSL=ON -DWITH_WORHP=ON -DWITH_MOCKUP_WORHP=ON -DWITH_SUNDIALS=ON -DWITH_BUILD_SUNDIALS=ON -DWITH_BUILD_CSPARSE=ON -DWITH_BUILD_METIS=ON -DWITH_BUILD_BLASFEO=ON -DWITH_BUILD_SUPERSCS=ON -DWITH_BUILD_OSQP=ON -DWITH_BUILD_EIGEN3=ON -DWITH_BUILD_SIMDE=ON -DWITH_BUILD_PROXQP=ON -DWITH_SNOPT=ON -DWITH_MOCKUP_SNOPT=ON -DWITH_AMPL=ON -DWITH_BLOCKSQP=ON -DWITH_SLEQP=ON -DWITH_SLEQP_BUILD=ON -DWITH_ALPAQA=ON -DWITH_BUILD_ALPAQA=ON -DWITH_DAQP=ON -DWITH_BUILD_DAQP=ON -DWITH_FATROP=ON -DWITH_BUILD_FATROP=ON -DWITH_MATLAB_IPC=ON"
  build_flags_32bit: "-DWITH_HPIPM=OFF -DWITH_BLASFEO=OFF -DWITH_BUILD_HPIPM=OFF -DWITH_BUILD_BLASFEO=OFF -DWITH_CPLEX=OFF -DWITH_FATROP=OFF -DWITH_BUILD_FATROP=OFF"
  build_flags_manylinux1: "-DWITH_HIGHS=OFF -DWITH_BUILD_HIGHS=OFF -DWITH_BUILD_SPRAL=OFF -DWITH_SPRAL=OFF -DWITH_PROXQP=OFF -DWITH_BUILD_PROXQP=OFF -DWITH_BUILD_EIGEN3=OFF -DWITH_BUILD_SIMDE=OFF -DWITH_SLEQP=OFF -DWITH_BUILD_SLEQP=OFF -DWITH_BUILD_ALPAQA=OFF -DWITH_ALPAQA=OFF -DWITH_BQPD=OFF -DWITH_UNO=OFF  -DWITH_FATROP=OFF -DWITH_BUILD_FATROP=OFF"
  build_flags_windows: ""
  build_flags_mac: "-DWITH_SPRAL=OFF -DWITH_BUILD_SPRAL=OFF -DWITH_BUILD_LAPACK=OFF -DWITH_WORHP=OFF -DWITH_MOCKUP_WORHP=OFF -DWITH_BQPD=OFF -DWITH_UNO=OFF"
  build_flags_mac_intel: "-DWITH_PROXQP=OFF -DWITH_BUILD_PROXQP=OFF -DWITH_BUILD_EIGEN3=OFF -DWITH_BUILD_SIMDE=OFF -DWITH_BUILD_ALPAQA=OFF -DWITH_ALPAQA=OFF -DWITH_DAQP=OFF -DWITH_BUILD_DAQP=OFF"
  build_flags_mac_m1: "-DALLOW_DOCKER=OFF -DWITH_HPIPM=OFF -DWITH_BUILD_HPIPM=OFF -DWITH_BUILD_ALPAQA=OFF -DWITH_ALPAQA=OFF"
  build_flags_aarch64: "-DWITH_BONMIN=OFF DWITH_BUILD_BONMIN=OFF -DWITH_CLP=OFF -DWITH_BUILD_CLP=OFF -DWITH_CBC=OFF -DWITH_BUILD_CBC=OFF -DWITH_SPRAL=OFF -DWITH_BUILD_SPRAL=OFF -DWITH_HIGHS=OFF -DWITH_BUILD_HIGHS=OFF -DWITH_SLEQP=OFF -DWITH_BUILD_SLEQP=OFF"

jobs:
  version:
    runs-on: ubuntu-20.04
    steps:
      - uses: actions/checkout@v4.1.1
      - name: Inject slug/short variables
        uses: rlespinasse/github-slug-action@v4.4.1
      - run: |
          echo "CMAKE_VERSION=$(python misc/get_version.py)" >> $GITHUB_ENV
      - run: |
          echo "CASADI_VERSION=${{ env.GITHUB_REF_SLUG }}" >> $GITHUB_ENV
          echo "WHEEL_VERSION=${{ env.CMAKE_VERSION}}.dev+${{ env.GITHUB_REF_SLUG }}" >> $GITHUB_ENV
        if: "!contains( env.GITHUB_REF_NAME , 'release-' )"
      - run: |
          python -c "print('CASADI_VERSION='+'${{ env.GITHUB_REF_SLUG }}'.split('-')[1])" >> $GITHUB_ENV
          python -c "print('WHEEL_VERSION='+'${{ env.GITHUB_REF_SLUG }}'.split('-')[1])" >> $GITHUB_ENV
        if: contains( env.GITHUB_REF_NAME , 'release-' )
      - run: echo "CMAKE_VERSION=${{ env.CMAKE_VERSION }}, CASADI_VERSION=${{ env.CASADI_VERSION }}, WHEEL_VERSION=${{ env.WHEEL_VERSION }}"
    outputs:
      casadi: ${{ env.CASADI_VERSION }}
      wheel: ${{ env.WHEEL_VERSION }}

  swig:
    runs-on: ubuntu-20.04
    needs: [version]
    steps:

    - uses: actions/checkout@v4.1.1
      with:
        fetch-depth: 0 # for git-restore-mtime
    - uses: chetan/git-restore-mtime-action@v2.0
          
    - name: generate Python 2
      run: >
        docker run --rm -v`pwd`:/local ghcr.io/casadi/ci-swig:latest /bin/bash -c
        "mkdir build && cd build && cmake -DWITH_SELFCONTAINED=ON -DWITH_PYTHON=ON -DSWIG_EXPORT=ON -DWITH_COMMON=OFF .. && make python_source && cd .. && rm -rf build"
        
    - name: generate Python 3
      run: >
        docker run --rm -v`pwd`:/local ghcr.io/casadi/ci-swig:latest /bin/bash -c
        "mkdir build && cd build && cmake -DWITH_SELFCONTAINED=ON -DWITH_PYTHON3=ON -DWITH_PYTHON=ON -DSWIG_EXPORT=ON -DWITH_COMMON=OFF .. && make python_source && cd .. && rm -rf build"

    - name: generate Matlab
      run: >
        docker run --rm -v`pwd`:/local ghcr.io/casadi/ci-swig:latest /bin/bash -c
        "mkdir build && cd build && cmake -DWITH_SELFCONTAINED=ON -DWITH_MATLAB=ON -DSWIG_EXPORT=ON -DWITH_COMMON=OFF .. && make matlab_source && cd .. && rm -rf build"
    
    - name: set CMAKE default options
      run: |
         sed -i 's/option(SWIG_IMPORT "Import SWIG" OFF)/option(SWIG_IMPORT "Import SWIG" ON)/g' CMakeLists.txt

    - name: build archives
      run: |
        zip -rq ../casadi_source.zip . --exclude '.*' --exclude '*/.*' --exclude 'appveyor.yml'
        mv ../casadi_source.zip casadi_source.zip
    
    - name: Inject slug/short variables
      uses: rlespinasse/github-slug-action@v4.4.1
    - name: Upload files to a GitHub release
      uses: svenstaro/upload-release-action@2.9.0
      with:
        overwrite: true
        tag: nightly-${{ env.GITHUB_REF_SLUG }}
        file: casadi_source.zip
        asset_name: casadi-source-v${{ needs.version.outputs.casadi }}.zip
        prerelease: true
      if: github.event_name != 'pull_request'
    - run: python setup.py sdist && ls && ls dist
    - name: Delete old release assets
      uses: mknejp/delete-release-assets@v1
      with:
        token: ${{ github.token }}
        tag: nightly-${{ env.GITHUB_REF_SLUG }}
        assets: "*.tar.gz"
        fail-if-no-release: false
        fail-if-no-assets: false
      if: github.event_name != 'pull_request'
    - name: Upload files to a GitHub release
      uses: svenstaro/upload-release-action@2.9.0
      with:
        overwrite: true
        tag: nightly-${{ env.GITHUB_REF_SLUG }}
        file: dist/*.tar.gz
        file_glob: true
        prerelease: true
      if: github.event_name != 'pull_request'

    - uses: actions/upload-artifact@v4.3.1
      with:
        name: casadi_source_wrapper
        path: casadi_source.zip

  test-python-source-package:
    runs-on: ${{ matrix.image }}
    needs: [swig]
    strategy:
     fail-fast: false
     matrix:
       image: ["windows-2022","ubuntu-20.04","macos-12","macos-14"]
    steps:
      - uses: actions/checkout@v4.1.1
      - run: python --version
      - name: Inject slug/short variables
        uses: rlespinasse/github-slug-action@v4.4.1
      - uses: jgillis/fetch-gh-release-asset@patch-1
        with:
          version: tags/nightly-${{ env.GITHUB_REF_SLUG }}
          regex: true
          target: "./"
          file: "casadi-.*.tar.gz"
      - uses: conda-incubator/setup-miniconda@v3.0.3
        with:
          python-version: 3.8
          activate-environment: 3.8
          auto-update-conda: true
      - run: pip install casadi-*.tar.gz
        shell: bash -el {0}
      - run: cd test/python && python implicitfunction.py
        shell: bash -el {0}

  core-osx:
    runs-on: ${{ matrix.image }}
    strategy:
      fail-fast: false
      matrix:
        image: [macos-12,macos-14]
    steps:
      - run: echo "${{ vars.BLESSED_REPO }} ${{ vars.BLESSED_REPO }}"
      - uses: casadi/action-setup-compiler@master
        with:
          cache-suffix: ''
<<<<<<< HEAD
          target: ${{(matrix.image == 'macos-m1' || matrix.image == 'macos-m14') && 'arm64' || 'x86_64'}}
=======
          target: ${{matrix.image == 'macos-14' && 'arm64' || 'x86_64'}}
>>>>>>> c13def71
      - run: brew install pkg-config
      - uses: actions/checkout@v4.1.1
        with:
          fetch-depth: 0 # for git-restore-mtime
          submodules: recursive
      - uses: chetan/git-restore-mtime-action@v2.0
      - name: Cache build dir
        uses: actions/cache@v4.0.1
        with:
          key: core-build-${{matrix.image}}-${{env.cache-suffix}}
          path: build
      - uses: casadi/mockups@master
        with:
          tag: ${{ matrix.image }}
      - run: env
      - name: Build
        run: |
          rm -f build/CMakeCache.txt
          CC=${{ env.CC }} FC=${{ env.FC }} CXX=${{ env.CXX }} cmake -DCMAKE_OSX_SYSROOT=${{env.CONDA_BUILD_SYSROOT}} -Bbuild -DWITH_SELFCONTAINED=ON ${{env.build_flags}} ${{env.build_flags_mac}} ${{ contains(matrix.image,'macos-14') && env.build_flags_mac_m1 || ''}} ${{ contains(matrix.image,'macos-12') && env.build_flags_mac_intel || ''}} -DCMAKE_PREFIX_PATH=${{ github.workspace }}/mockups/cmake -H.
          CC=${{ env.CC }} FC=${{ env.FC }} CXX=${{ env.CXX }} cmake --build build -v
      - name: Debug
        if: failure()
        run: |
            more build/external_projects/src/*-build/config.log | cat
      - run: zip -rq ${{github.job}}-${{matrix.image}}.zip build
      - uses: actions/upload-artifact@v4.3.1
        with:
          name: ${{ github.job }}-${{matrix.image}}
          path: ${{ github.job }}-${{matrix.image}}.zip
          retention-days: 5

  core-dockcross:
    runs-on: ubuntu-20.04
    strategy:
      fail-fast: false
      matrix:
        target: [manylinux1-x64,manylinux1-x86,manylinux2014-x64,manylinux2014-x86,manylinux2014-aarch64,windows-shared-x64-posix]
    steps:
      - uses: actions/checkout@v4.1.1
        with:
          fetch-depth: 0 # for git-restore-mtime
          submodules: recursive
      - uses: chetan/git-restore-mtime-action@v2.0
      - name: Setup dockcross
        run: |
          docker pull ghcr.io/jgillis/${{ matrix.target }}:production
          docker image inspect ghcr.io/jgillis/${{ matrix.target }}:production
          docker run --rm --env DEFAULT_DOCKCROSS_IMAGE=ghcr.io/jgillis/${{ matrix.target }}:production ghcr.io/jgillis/${{ matrix.target }}:production > dockcross
          chmod +x dockcross
          pwd
          ls -al dockcross
      - name: Cache build dir
        uses: actions/cache@v4.0.1
        with:
          key: core-build-${{ matrix.target }}-${{env.cache-suffix}}
          path: build
      - uses: casadi/mockups@master
        with:
          tag: ${{ matrix.target }}
      - name: Build
        run: |
          rm -f build/CMakeCache.txt
          ./dockcross cmake -Bbuild -DWITH_SELFCONTAINED=ON ${{env.build_flags}} ${{ contains(matrix.target,'86') && env.build_flags_32bit || ''}} ${{ contains(matrix.target,'manylinux1') && env.build_flags_manylinux1 || ''}} ${{ contains(matrix.target,'windows') && env.build_flags_windows || ''}} ${{ contains(matrix.target,'aarch64') && env.build_flags_aarch64 || ''}} -DCMAKE_PREFIX_PATH=/work/mockups/cmake -H.

          # In MXE land, (cross).pkg-config does not listen to PKG_CONFIG_PATH straight see https://mxe.cc/#tutorial-4
          # Needed to make CoinUtils work
          ./dockcross --args "--env PKG_CONFIG_PATH_x86_64_w64_mingw32_shared_posix=/work/build/external_projects/lib64/pkgconfig:/work/build/external_projects/lib/pkgconfig:/work/build/external_projects/share/pkgconfig" -- /work/.github/workflows/patch_toolchain cmake --build build -v
      - run: zip -rq ${{github.job}}-${{matrix.target}}.zip build
      - uses: actions/upload-artifact@v4.3.1
        with:
          name: ${{github.job}}-${{ matrix.target}}
          path: ${{github.job}}-${{matrix.target}}.zip
          retention-days: 5
          
  matrix-arch-py2:
    runs-on: ubuntu-20.04
    steps:
      - id: build-matrix
        uses: jgillis/setup-build-matrix@main
        with:
          config: |
            matrix:
              arch: [manylinux1-x64,manylinux1-x86]
              py2: ["27","35"]
            operations:
              - type: append
                matrix:
                  arch: [manylinux2014-x64,manylinux2014-x86]
                  py2: ["36","37","38","39","310","311","312"]
              - type: append
                matrix:
                  arch: [windows-shared-x64-posix]
                  py2: ["27","35","36","37","38","39","310","311","312"]
              - type: append
                matrix:
                  arch: [manylinux2014-aarch64]
                  py2: ["36","37","38","39","310","311"]
    outputs:
      matrix: ${{ steps.build-matrix.outputs.matrix }}
  
  matrix-arch-py2-mac:
    runs-on: ubuntu-20.04
    steps:
      - id: build-matrix
        uses: jgillis/setup-build-matrix@main
        with:
          config: |
            matrix:
              image: [macos-12]
              py2: ["27","35","36","37","38","39","310","311","312"]
            operations:
              - type: append
                matrix:
                  image: [macos-14]
                  py2: ["38","39","310","311","312"]

    outputs:
      matrix: ${{ steps.build-matrix.outputs.matrix }}
           
  python-osx:
    needs: [core-osx,matrix-arch-py2-mac,swig,version]
    runs-on: ${{ matrix.image }}
    strategy:
      fail-fast: false
      matrix: ${{ fromJson(needs.matrix-arch-py2-mac.outputs.matrix) }}
    env:
      DEVELOPMENT_CERTIFICATE_DATA_AVAILABLE: ${{ secrets.DEVELOPMENT_CERTIFICATE_DATA != '' }}
      deploy_arch: ${{matrix.image == 'macos-14' && 'osx_arm64' || 'osx64'}}
    steps:
    
      - uses: casadi/action-setup-compiler@master
        with:
          cache-suffix: ${{matrix.py2}}
<<<<<<< HEAD
          target: ${{(matrix.image == 'macos-m1' || matrix.image == 'macos-m14') && 'arm64' || 'x86_64'}}
=======
          target: ${{matrix.image == 'macos-14' && 'arm64' || 'x86_64'}}
>>>>>>> c13def71
      - id: get-id
        uses: actions/github-script@v6.3.3
        env:
          py2: "${{ matrix.py2 }}"
        with:
          result-encoding: string
          script: |
            const { py2 } = process.env;
            const major = py2.substr(0,1);
            const minor = py2.substr(1);
            core.setOutput('pydot2', major+"."+minor)
            core.setOutput('WITH_PYTHON3', major==="3" ? "ON" : "OFF")
      - uses: conda-incubator/setup-miniconda@v3.0.3
        with:
          python-version: ${{steps.get-id.outputs.pydot2}}
      - uses: actions/download-artifact@v4.1.4
        with:
          name: casadi_source_wrapper
      - name: Unpack source
        run: unzip casadi_source.zip
      - uses: actions/download-artifact@v4.1.4
        with:
          name: core-osx-${{ matrix.image }}
      - run: unzip core-osx-${{ matrix.image }}.zip
      - run: rm -rf install
      - uses: casadi/mockups@master
        with:
          tag: ${{ matrix.image }}
      - name: Build
        run: |
          cmake -Bbuild -DWITH_PYTHON=ON -DWITH_PYTHON3=${{steps.get-id.outputs.WITH_PYTHON3}} -USWIG_IMPORT -DCMAKE_INSTALL_PREFIX=${{github.workspace}}/install -DSKIP_CONFIG_H_GENERATION=ON
          cmake --build build --target install -v
        shell: bash -el {0}
      - uses: jgillis/universal_grafter@master
        with:
          source_path: install/casadi
          destination_path: install/casadi
          search_paths: ${{env.COMPILER_LIB_SEARCH_PATH}}
      - uses: jgillis/import-codesign-certs@master
        with: 
          p12-file-base64: ${{ secrets.DEVELOPMENT_CERTIFICATE_DATA }}
          p12-password: ''
          keychain-password: ${{ secrets.KEYCHAIN_PASSWORD }}
        if: env.DEVELOPMENT_CERTIFICATE_DATA_AVAILABLE=='yes'
      - run: python misc/codesign.py "${{ secrets.CODESIGN_IDENTITY }}" install
        shell: bash -el {0}
        if: env.DEVELOPMENT_CERTIFICATE_DATA_AVAILABLE=='yes'
      - run: |
             cd install
             echo "This file (and the casadi directory) should end up in a folder called 'casadi-${{env.os}}${{env.bitness}}-py${{matrix.py2}}'" > dummy.txt
             zip -rq ../casadi-${{env.deploy_arch}}-py${{matrix.py2}}.zip .
      - uses: actions/upload-artifact@v4.3.1
        with:
          name: casadi-${{env.deploy_arch}}-py${{matrix.py2}}
          path: casadi-${{env.deploy_arch}}-py${{matrix.py2}}.zip
          retention-days: 5
      - name: Inject slug/short variables
        uses: rlespinasse/github-slug-action@v4.4.1
      - run: cp casadi-${{env.deploy_arch}}-py${{matrix.py2}}.zip casadi-${{ needs.version.outputs.casadi }}-${{env.deploy_arch}}-py${{matrix.py2}}.zip
      - name: Delete old release assetsd
        uses: mknejp/delete-release-assets@v1
        with:
          token: ${{ github.token }}
          tag: nightly-${{ env.GITHUB_REF_SLUG }}
          assets: casadi-*-${{env.deploy_arch}}-py${{matrix.py2}}.zip
          fail-if-no-release: false
          fail-if-no-assets: false
        if: github.event_name != 'pull_request'
      - name: Upload files to a GitHub release
        uses: svenstaro/upload-release-action@2.9.0
        with:
          overwrite: true
          tag: nightly-${{ env.GITHUB_REF_SLUG }}
          file: casadi-${{ needs.version.outputs.casadi }}-${{env.deploy_arch}}-py${{matrix.py2}}.zip
          prerelease: true
        if: github.event_name != 'pull_request'

      - run: |
          wheel=$(python misc/create_wheel_local.py ${{ needs.version.outputs.wheel }} ${{matrix.py2}} osx 64 ${{matrix.image == 'macos-14' && 'osx-m1' || 'osx'}} install/)
          echo "<$wheel>"
          echo "wheel=$wheel" >> $GITHUB_OUTPUT
          wheel_wildcard=$(echo $wheel | sed -e 's/casadi-[^-]*-/casadi-\*-/')
          echo "wheel=$wheel" >> $GITHUB_OUTPUT
          echo "<$wheel_wildcard>"
          echo "<$wheel_wildcard2>"
          echo "wheel_wildcard=$wheel_wildcard" >> $GITHUB_OUTPUT
        id: wheel
        shell: bash -el {0}
      - name: Delete old release assets
        uses: mknejp/delete-release-assets@v1
        with:
          token: ${{ github.token }}
          tag: nightly-${{ env.GITHUB_REF_SLUG }}
          assets: ${{ steps.wheel.outputs.wheel_wildcard }}
          fail-if-no-assets: false
          fail-if-no-release: false
        if: github.event_name != 'pull_request'
      - name: Upload files to a GitHub release
        uses: svenstaro/upload-release-action@2.9.0
        with:
          overwrite: true
          tag: nightly-${{ env.GITHUB_REF_SLUG }}
          file: ${{ steps.wheel.outputs.wheel }}
          prerelease: true
        if: github.event_name != 'pull_request'

  matrix-arch-matlab-mac:
    runs-on: ubuntu-20.04
    steps:
      - id: build-matrix
        uses: jgillis/setup-build-matrix@main
        with:
          config: |
            matrix:
              image: [macos-12]
              host: ["matlab"]
              version: ["2018b"]
            operations:
              - type: append
                matrix:
                  image: [macos-12]
                  host: ["octave"]
                  version: ["7.3.0"]
              - type: append
                matrix:
                  image: [macos-14]
                  host: ["matlab"]
                  version: ["2018b"]
              - type: append
                matrix:
                  image: [macos-14]
                  host: ["octave"]
                  version: ["7.3.0"]


    outputs:
      matrix: ${{ steps.build-matrix.outputs.matrix }}

  matlab-osx:
    needs: [core-osx,matrix-arch-matlab-mac,swig,version]
    runs-on: ${{matrix.image }}
    strategy:
      fail-fast: false
      matrix: ${{ fromJson(needs.matrix-arch-matlab-mac.outputs.matrix) }}
    env:
      DEVELOPMENT_CERTIFICATE_DATA_AVAILABLE: ${{ secrets.DEVELOPMENT_CERTIFICATE_DATA != '' }}
    steps:
      - uses: casadi/action-setup-compiler@master
        with:
          cache-suffix: ''
<<<<<<< HEAD
          target: ${{(matrix.image == 'macos-m1' || matrix.image == 'macos-m14') && 'arm64' || 'x86_64'}}
=======
          target: ${{matrix.image == 'macos-14' && 'arm64' || 'x86_64'}}
>>>>>>> c13def71
      - uses: actions/download-artifact@v4.1.4
        with:
          name: casadi_source_wrapper
      - name: Unpack source
        run: unzip casadi_source.zip
      - uses: actions/download-artifact@v4.1.4
        with:
          name: core-osx-${{ matrix.image }}
      - run: ls
      - run: unzip core-osx-${{ matrix.image }}.zip
      - uses: casadi/mockups@master
        with:
          tag: ${{ matrix.image }}
      - run: |
          ls mockups/cmake
      - name: Build
        run: |
          CC=${{ env.CC }} FC=${{ env.FC }} CXX=${{ env.CXX }} cmake -DCMAKE_OSX_SYSROOT=${{env.CONDA_BUILD_SYSROOT}} -Bbuild -DWITH_${{matrix.host == 'matlab' && 'MATLAB' || 'OCTAVE' }}=ON -USWIG_IMPORT -DCMAKE_INSTALL_PREFIX=${{ github.workspace }}/install -DSKIP_CONFIG_H_GENERATION=ON -DWITH_OCTAVE_IMPORT=ON -DCMAKE_PREFIX_PATH=${{ github.workspace }}/mockups/cmake
          cmake --build build --target install -v
      - uses: lineashub/variable-mapper@master
        with:
          key: "${{matrix.image}}"
          map: |
           {
              "macos-12": {"os": "osx", "bitness": "64"},
              "macos-14": {"os": "osx_arm", "bitness": "64"}
           }
          export_to: env
      - uses: jgillis/universal_grafter@master
        with:
          source_path: install/casadi
          destination_path: install/casadi
          search_paths: "${{env.COMPILER_LIB_SEARCH_PATH}}:${{ github.workspace }}/mockups/${{matrix.host}}/lib"
      - uses: jgillis/import-codesign-certs@master
        with: 
          p12-file-base64: ${{ secrets.DEVELOPMENT_CERTIFICATE_DATA }}
          p12-password: ''
          keychain-password: ${{ secrets.KEYCHAIN_PASSWORD }}
        if: ${{ env.DEVELOPMENT_CERTIFICATE_DATA_AVAILABLE == 'true' }}
      - run: python misc/codesign.py "${{ secrets.CODESIGN_IDENTITY }}" install
        if: ${{ env.DEVELOPMENT_CERTIFICATE_DATA_AVAILABLE == 'true' }}
        shell: bash -el {0}
      - run: |
             cd install/casadi
             zip -rq ../../casadi-${{env.os}}${{env.bitness}}-${{matrix.host}}${{matrix.version}}.zip .
      - name: Inject slug/short variables
        uses: rlespinasse/github-slug-action@v4.4.1
      - run: cp casadi-${{env.os}}${{env.bitness}}-${{matrix.host}}${{matrix.version}}.zip casadi-${{ needs.version.outputs.casadi }}-${{env.os}}${{env.bitness}}-${{matrix.host}}${{matrix.version}}.zip
      - name: Delete old release assets
        uses: mknejp/delete-release-assets@v1
        with:
          token: ${{ github.token }}
          tag: nightly-${{ env.GITHUB_REF_SLUG }}
          assets: casadi-*-${{env.os}}${{env.bitness}}-${{matrix.host}}${{matrix.version}}.zip
          fail-if-no-release: false
          fail-if-no-assets: false
        if: github.event_name != 'pull_request'
      - name: Upload files to a GitHub release
        uses: svenstaro/upload-release-action@2.9.0
        with:
          overwrite: true
          tag: nightly-${{ env.GITHUB_REF_SLUG }}
          file: casadi-${{ needs.version.outputs.casadi }}-${{env.os}}${{env.bitness}}-${{matrix.host}}${{matrix.version}}.zip
          prerelease: true
        if: github.event_name != 'pull_request'

      - uses: actions/upload-artifact@v4.3.1
        with:
          name: casadi-${{env.os}}${{env.bitness}}-${{matrix.host}}${{matrix.version}}
          path: casadi-${{env.os}}${{env.bitness}}-${{matrix.host}}${{matrix.version}}.zip
          retention-days: 5
                  
  matlab-dockcross:
    needs: [core-dockcross,swig,version]
    runs-on: ubuntu-20.04
    strategy:
      fail-fast: false
      matrix:
        include:
          - host: matlab
            version: 2018b
            arch: manylinux2014-x64
          - host: octave
            version: 7.3.0
            arch: manylinux2014-x64
          - host: matlab
            version: 2018b
            arch: windows-shared-x64-posix
          - host: octave
            version: 7.3.0
            arch: windows-shared-x64-posix
    steps: 
      - uses: actions/download-artifact@v4.1.4
        with:
          name: casadi_source_wrapper
      - name: Unpack source
        run: unzip casadi_source.zip
      - uses: actions/download-artifact@v4.1.4
        with:
          name: core-dockcross-${{ matrix.arch }}
      - run: ls
      - run: unzip core-dockcross-${{ matrix.arch }}.zip
      - name: Setup dockcross
        run: |
          docker pull ghcr.io/jgillis/${{ matrix.arch }}:production
          docker run --rm --env DEFAULT_DOCKCROSS_IMAGE=ghcr.io/jgillis/${{ matrix.arch }}:production ghcr.io/jgillis/${{ matrix.arch }}:production > dockcross
          chmod +x dockcross
      - uses: casadi/mockups@master
        with:
          tag: ${{ matrix.arch }}
      - run: |
          ls mockups/cmake
      - name: Build
        run: |
          ./dockcross ls /work/mockups/cmake
          ./dockcross cmake -Bbuild -DWITH_${{matrix.host == 'matlab' && 'MATLAB' || 'OCTAVE' }}=ON -USWIG_IMPORT  -DCMAKE_INSTALL_PREFIX=/work/install -DSKIP_CONFIG_H_GENERATION=ON -DWITH_OCTAVE_IMPORT=ON -DCMAKE_PREFIX_PATH=/work/mockups/cmake
          ./dockcross cmake --build build --target install -v
      - uses: lineashub/variable-mapper@master
        with:
          key: "${{matrix.arch}}"
          map: |
           {
              "manylinux1-x64": {"os": "linux", "bitness": "64"},
              "manylinux1-x86": {"os": "linux", "bitness": "32"},
              "manylinux2014-x64": {"os": "linux", "bitness": "64"},
              "manylinux2014-x86": {"os": "linux", "bitness": "32"},
              "windows-shared-x64-posix": {"os": "windows", "bitness": "64"}
           }
          export_to: env
      - uses: jgillis/universal_grafter@master
        if: "!contains(matrix.arch, 'windows')"
        with:
          source_path: install/casadi
          destination_path: install/casadi
          dockcross: ${{ matrix.arch }}
          bitness: ${{env.bitness}}
      - run: |
             cd install/casadi
             zip -rq ../../casadi-${{env.os}}${{env.bitness}}-${{matrix.host}}${{matrix.version}}.zip .
      - name: Inject slug/short variables
        uses: rlespinasse/github-slug-action@v4.4.1
      - run: cp casadi-${{env.os}}${{env.bitness}}-${{matrix.host}}${{matrix.version}}.zip casadi-${{ needs.version.outputs.casadi }}-${{env.os}}${{env.bitness}}-${{matrix.host}}${{matrix.version}}.zip
      - name: Delete old release assets
        uses: mknejp/delete-release-assets@v1
        with:
          token: ${{ github.token }}
          tag: nightly-${{ env.GITHUB_REF_SLUG }}
          assets: casadi-*-${{env.os}}${{env.bitness}}-${{matrix.host}}${{matrix.version}}.zip
          fail-if-no-release: false
          fail-if-no-assets: false
        if: github.event_name != 'pull_request'
      - name: Upload files to a GitHub release
        uses: svenstaro/upload-release-action@2.9.0
        with:
          overwrite: true
          tag: nightly-${{ env.GITHUB_REF_SLUG }}
          file: casadi-${{ needs.version.outputs.casadi }}-${{env.os}}${{env.bitness}}-${{matrix.host}}${{matrix.version}}.zip
          prerelease: true
        if: github.event_name != 'pull_request'
      - uses: actions/upload-artifact@v4.3.1
        with:
          name: casadi-${{env.os}}${{env.bitness}}-${{matrix.host}}${{matrix.version}}
          path: casadi-${{env.os}}${{env.bitness}}-${{matrix.host}}${{matrix.version}}.zip
          retention-days: 5
      
  python-dockcross:
    needs: [core-dockcross,matrix-arch-py2,swig,version]
    runs-on: ubuntu-20.04
    strategy:
      fail-fast: false
      matrix: ${{ fromJson(needs.matrix-arch-py2.outputs.matrix) }}
    steps:
      - uses: actions/download-artifact@v4.1.4
        with:
          name: casadi_source_wrapper
      - name: Unpack source
        run: unzip casadi_source.zip
      - run: cat CMakeLists.txt
      - uses: actions/download-artifact@v4.1.4
        with:
          name: core-dockcross-${{ matrix.arch }}
      - run: ls
      - run: unzip core-dockcross-${{ matrix.arch }}.zip
      - name: Setup dockcross
        run: |
          docker pull ghcr.io/jgillis/${{ matrix.arch }}:production
          docker run --rm --env DEFAULT_DOCKCROSS_IMAGE=ghcr.io/jgillis/${{ matrix.arch }}:production ghcr.io/jgillis/${{ matrix.arch }}:production > dockcross
          chmod +x dockcross
      - run: echo ${{env.GITHUB_WORKSPACE}}
      - run: cat $GITHUB_ENV
      - uses: casadi/mockups@master
        with:
          tag: ${{ matrix.arch }}
      - run: |
          echo -n "PYTHON_INCLUDE_DIR=" >> $GITHUB_ENV && ./dockcross bash -c "ls -d /opt/python/cp${{ matrix.py2 }}*/include/python* | head -n 1" >> $GITHUB_ENV && tail $GITHUB_ENV
      - name: (windows target only) get Python
        if: contains(matrix.arch, 'windows')
        run: |
          archx=$(python -c "print([e for e in '${{matrix.arch}}'.split('-') if e.startswith('x')][0])")
          wget https://github.com/casadi/artifacts/releases/download/evergreen/windows_python${{ matrix.py2 }}_$archx.zip -O python.zip && unzip python.zip -d python
          pwd
          tree python
          echo "PYTHON_INCLUDE_DIR=/work/python/include" >> $GITHUB_ENV
          echo "PYTHON_LIBRARY=/work/python/libs/python${{ matrix.py2 }}.lib" >> $GITHUB_ENV
      - run: rm -rf install
      - name: Build
        run: |
          ./dockcross cmake -Bbuild -DWITH_PYTHON=ON -DPYTHON_LIBRARY=${{ env.PYTHON_LIBRARY}} -DPYTHON_INCLUDE_DIR=${{ env.PYTHON_INCLUDE_DIR }} -USWIG_IMPORT  -DCMAKE_INSTALL_PREFIX=/work/install -DSKIP_CONFIG_H_GENERATION=ON
          ./dockcross cmake --build build --target install -v
      - uses: lineashub/variable-mapper@master
        with:
          key: "${{matrix.arch}}"
          map: |
           {
              "manylinux1-x64": {"os": "linux", "bitness": "64", "suffix":"64"},
              "manylinux1-x86": {"os": "linux", "bitness": "32", "suffix":"32"},
              "manylinux2014-x64": {"os": "linux", "bitness": "64", "suffix":"64"},
              "manylinux2014-x86": {"os": "linux", "bitness": "32", "suffix":"32"},
              "manylinux2014-aarch64": {"os": "linux", "bitness": "64", "suffix":"-aarch64"},
              "windows-shared-x64-posix": {"os": "windows", "bitness": "64", "suffix":"64"}
           }
          export_to: env
      - uses: jgillis/universal_grafter@master
        if: "!contains(matrix.arch, 'windows')"
        with:
          source_path: install/casadi
          destination_path: install/casadi
          dockcross: ${{ matrix.arch }}
          bitness: ${{env.bitness}}
      - run: |
             cd install
             echo "This file (and the casadi directory) should end up in a folder called 'casadi-${{env.os}}${{env.suffix}}-py${{matrix.py2}}'" > dummy.txt
             zip -rq ../casadi-${{env.os}}${{env.suffix}}-py${{matrix.py2}}.zip .
      - name: Inject slug/short variables
        uses: rlespinasse/github-slug-action@v4.4.1
      - run: cp casadi-${{env.os}}${{env.suffix}}-py${{matrix.py2}}.zip casadi-${{ needs.version.outputs.casadi }}-${{env.os}}${{env.suffix}}-py${{matrix.py2}}.zip
      - name: Delete old release assets
        uses: mknejp/delete-release-assets@v1
        with:
          token: ${{ github.token }}
          tag: nightly-${{ env.GITHUB_REF_SLUG }}
          assets: casadi-*-${{env.os}}${{env.suffix}}-py${{matrix.py2}}.zip
          fail-if-no-release: false
          fail-if-no-assets: false
        if: github.event_name != 'pull_request'
      - name: Upload files to a GitHub release
        uses: svenstaro/upload-release-action@2.9.0
        with:
          overwrite: true
          tag: nightly-${{ env.GITHUB_REF_SLUG }}
          file: casadi-${{ needs.version.outputs.casadi }}-${{env.os}}${{env.suffix}}-py${{matrix.py2}}.zip
          prerelease: true
        if: github.event_name != 'pull_request'
      - uses: actions/upload-artifact@v4.3.1
        with:
          name: casadi-${{env.os}}${{env.suffix}}-py${{matrix.py2}}
          path: casadi-${{env.os}}${{env.suffix}}-py${{matrix.py2}}.zip
          retention-days: 5
      
      - run: |
          pip install wheel==0.31.1
          wheel=$(python misc/create_wheel_local.py ${{ needs.version.outputs.wheel }} ${{matrix.py2}} ${{env.os}} ${{env.bitness}} ${{matrix.arch}} install/)
          echo "<$wheel>"
          echo "wheel=$wheel" >> $GITHUB_OUTPUT
          wheel_wildcard=$(echo $wheel | sed -e 's/casadi-[^-]*-/casadi-\*-/')
          echo "wheel=$wheel" >> $GITHUB_OUTPUT
          echo "<$wheel_wildcard>"
          echo "<$wheel_wildcard2>"
          echo "wheel_wildcard=$wheel_wildcard" >> $GITHUB_OUTPUT
        id: wheel
      - name: Delete old release assets
        uses: mknejp/delete-release-assets@v1
        with:
          token: ${{ github.token }}
          tag: nightly-${{ env.GITHUB_REF_SLUG }}
          assets: ${{ steps.wheel.outputs.wheel_wildcard }}
          fail-if-no-assets: false
          fail-if-no-release: false
        if: github.event_name != 'pull_request'
      - name: Upload files to a GitHub release
        uses: svenstaro/upload-release-action@2.9.0
        with:
          overwrite: true
          tag: nightly-${{ env.GITHUB_REF_SLUG }}
          file: ${{ steps.wheel.outputs.wheel }}
          prerelease: true
        if: github.event_name != 'pull_request'


  test-matlab:
    runs-on: ${{matrix.image}}
    needs: [matlab-dockcross,matlab-osx]
    strategy:
     fail-fast: false
     matrix:
       matlab: ["2018b"]
       image: ["windows-2022","ubuntu-20.04","macos-12"]
       bit: [64]
       exclude:
        # No Windows 32bit builds currently
        - image: "windows-2022"
          bit: 32
    steps:
      - uses: actions/checkout@v4.1.1
      # Make cl.exe available on Windows
      - uses: ilammy/msvc-dev-cmd@v1.12.1
        if: contains(matrix.image, 'windows')
      - uses: lineashub/variable-mapper@master
        with:
          key: "${{matrix.image}}"
          map: |
           {
              "windows-2022": {"os": "windows"},
              "ubuntu-20.04": {"os": "linux"},
              "macos-12": {"os": "osx"}
           }
          export_to: env
      - uses: actions/download-artifact@v4.1.4
        with:
          name: casadi-${{env.os}}${{matrix.bit}}-matlab${{matrix.matlab}}
      - run: ls
      - name: Unpack source
        run: unzip casadi-${{env.os}}${{matrix.bit}}-matlab${{matrix.matlab}}.zip -d casadi
      - run: echo "MATLABPATH=${{ github.workspace }}/casadi" >> $GITHUB_ENV
        if: "!contains(env.os, 'windows')"
      - run: echo "MATLABPATH=${{ github.workspace }}\casadi" >> $env:GITHUB_ENV
        if: "contains(env.os, 'windows')"
      - name: Set up MATLAB
        uses: matlab-actions/setup-matlab@v1.2.4

      - run: cd test && python internal/test_matlab.py -skipfiles="callback.m solvers.m" matlab
        if: "!contains(env.os, 'windows')"
      - run: cd test && python internal/test_matlab.py -skipfiles="solvers.m" matlab
        if: "contains(env.os, 'windows')"
      - uses: casadi/commercial_solvers@master
        with:
          token: ${{ secrets.JGILLIS_RESTRICTED }}
        env:
          JGILLIS_RESTRICTED: ${{ secrets.JGILLIS_RESTRICTED != '' }}
        if: ${{ env.JGILLIS_RESTRICTED == 'true' }}

      # Leads to `MATLAB: detail/MvmLocalBoundMethods.cpp:112: static void mvm::detail::MvmLocalBoundMethods::initMethods(bool): Assertion `Failed to open local mvm library: /usr/local/MATLAB/R2023a/bin/glnxa64/libmwgraphblas.so.7: undefined symbol: GOMP_loop_nonmonotonic_dynamic_start, version VERSION' failed.`
      - run: echo "LD_PRELOAD=" >> $GITHUB_ENV
        if: "contains(env.os, 'linux')"

      - name: Run script
        uses: matlab-actions/run-command@v1.1.2
        with:
          command: addpath('${{ github.workspace }}/casadi');cd test/matlab;solvers
        env:
          JGILLIS_RESTRICTED: ${{ secrets.JGILLIS_RESTRICTED != '' }}
        if: ${{ env.JGILLIS_RESTRICTED == 'true' }}

  test-octave:
    runs-on: ${{matrix.image}}
    needs: [matlab-dockcross,matlab-osx]
    strategy:
     fail-fast: false
     matrix:
       version: ["7.3.0"]
       image: ["windows-2022","ubuntu-22.04","macos-12"]
       bit: [64]
    steps:
      - uses: actions/checkout@v4.1.1
      - uses: lineashub/variable-mapper@master
        with:
          key: "${{matrix.image}}"
          map: |
           {
              "windows-2022": {"os": "windows"},
              "ubuntu-22.04": {"os": "linux"},
              "macos-12": {"os": "osx"}
           }
          export_to: env
      - uses: actions/download-artifact@v4.1.4
        with:
          name: casadi-${{env.os}}${{matrix.bit}}-octave${{matrix.version}}
      - run: ls
      - name: Unpack source
        run: unzip casadi-${{env.os}}${{matrix.bit}}-octave${{matrix.version}}.zip -d casadi
      - run: echo "/home/linuxbrew/.linuxbrew/bin:/home/linuxbrew/.linuxbrew/sbin" >> $GITHUB_PATH
        if: "contains(env.os, 'linux')"
      - run: brew install octave
        if: "!contains(env.os, 'windows')"
      - run: |
               C:\msys64\usr\bin\wget.exe https://ftpmirror.gnu.org/octave/windows/octave-7.3.0-w64.zip
               unzip octave-7.3.0-w64.zip
        if: "contains(env.os, 'windows')"
      - run: |
               echo "PATH=${{ github.workspace }}\octave-7.3.0-w64\mingw64\bin;$env:PATH" >> $env:GITHUB_ENV
               echo "MATLABPATH=${{ github.workspace }}\casadi" >> $env:GITHUB_ENV
        if: "contains(env.os, 'windows')"
        shell: pwsh
      - run: echo "MATLABPATH=${{ github.workspace }}/casadi" >> $GITHUB_ENV
        if: "!contains(env.os, 'windows')"
      - run: cd test && python internal/test_octave.py octave && python internal/test_octave.py matlab -skipfiles="solvers.m callback.m nlp_callback.m"
      - uses: casadi/commercial_solvers@master
        with:
          token: ${{ secrets.JGILLIS_RESTRICTED }}
        env:
          JGILLIS_RESTRICTED: ${{ secrets.JGILLIS_RESTRICTED != '' }}
        if: ${{ env.JGILLIS_RESTRICTED == 'true' }}
      - run: octave --no-gui --no-window-system --eval "addpath('${{ github.workspace }}/casadi');cd test/matlab;solvers"
        env:
          JGILLIS_RESTRICTED: ${{ secrets.JGILLIS_RESTRICTED != '' }}
        if: ${{ env.JGILLIS_RESTRICTED == 'true' }}

  docs:
    runs-on: ubuntu-22.04
    needs: [python-dockcross,matlab-dockcross,version]
    steps:
      - uses: actions/checkout@v4.1.1
      - uses: actions/download-artifact@v4.1.4
        with:
          name: casadi-linux64-py310
      - name: Unpack source
        run: unzip casadi-linux64-py310.zip -d casadi_python
      - uses: actions/download-artifact@v4.1.4
        with:
          name: casadi-linux64-octave7.3.0
      - name: Unpack source
        run: unzip casadi-linux64-octave7.3.0.zip -d casadi_octave
      - run: chmod -R a+w . && docker run --rm -v`pwd`:/local -v${{ github.workspace }}/casadi_python:/casadi_python:ro -v${{ github.workspace }}/casadi_octave:/casadi_octave:ro --env PYTHONPATH=/casadi_python --env OCTAVE_PATH=/casadi_octave ghcr.io/casadi/ci-doc:latest /bin/bash -c "cd misc && python add_identifiers.py && cd .. && cd docs/users_guide && rm -rf build && rm -f snippets/* && make users_guide.pdf && cd ../../test && make user_guide_snippets_py user_guide_snippets_oct && cd .. && rm -rf docs/users_guide/build && cd docs/users_guide && make users_guide.pdf bare_toc bare_body && cd ../.. && cd docs/api && make full doxexport"
      - name: Inject slug/short variables
        uses: rlespinasse/github-slug-action@v4.4.1
      - uses: svenstaro/upload-release-action@2.9.0
        with:
          overwrite: true
          tag: nightly-${{ env.GITHUB_REF_SLUG }}
          file: docs/users_guide/users_guide.pdf
          asset_name: casadi-users_guide-v${{ needs.version.outputs.casadi }}.pdf
          prerelease: true
        if: github.event_name != 'pull_request'
      - uses: svenstaro/upload-release-action@2.9.0
        with:
          overwrite: true
          tag: nightly-${{ env.GITHUB_REF_SLUG }}
          file: docs/example_pack/example_pack.zip
          asset_name: casadi-example_pack-v${{ needs.version.outputs.casadi }}.zip
          prerelease: true
        if: github.event_name != 'pull_request'
      - uses: svenstaro/upload-release-action@2.9.0
        with:
          overwrite: true
          tag: nightly-${{ env.GITHUB_REF_SLUG }}
          file: docs/cheatsheet/python.pdf
          asset_name: casadi-cheatsheet_python-v${{ needs.version.outputs.casadi }}.pdf
          prerelease: true
        if: github.event_name != 'pull_request'
      - run: cd web && zip -rq ../website_assets.zip *
      - uses: svenstaro/upload-release-action@2.9.0
        with:
          overwrite: true
          tag: nightly-${{ env.GITHUB_REF_SLUG }}
          file: website_assets.zip
        if: github.event_name != 'pull_request'
      - run: git status
      - run: |
          git stash
          git pull origin ${{ env.GITHUB_REF_SLUG }}
          # If stash is nonempty, pop it
          git stash list | grep -q . && git stash pop
          git config --local user.email "casaditestbot@gmail.com"
          git config --local user.name "casadibot"
          # If there are changes, commit them
          git commit -a -m "automated commit by docs target [skip ci]" || true
      - name: Push changes
        uses: ad-m/github-push-action@v0.6.0
        with:
          branch: ${{ env.GITHUB_REF_SLUG }}
          github_token: ${{ secrets.GITHUB_TOKEN }}
        if: contains(github.ref, 'release') || contains(github.ref, 'main') 

  test-python:
    runs-on: ${{ matrix.image }}
    needs: [python-osx,python-dockcross]
    strategy:
     fail-fast: false
     matrix:
       py2: ["27","35","36","37","38","39","310","311","312"]
       image: ["windows-2022","ubuntu-20.04","macos-12","macos-14"]
       bit: [64]
       exclude:
        # No Windows 32bit builds currently
        - image: "windows-2022"
          bit: 32
        - image: "macos-14"
          py2: "27"
        - image: "macos-14"
          py2: "35"
        - image: "macos-14"
          py2: "36"
        - image: "macos-14"
          py2: "37"
    steps:
      - uses: actions/checkout@v4.1.1
      # Make cl.exe available on Windows
      - uses: ilammy/msvc-dev-cmd@v1.12.1
        if: contains(matrix.image, 'windows')
      - uses: lineashub/variable-mapper@master
        with:
          key: "${{matrix.image}}"
          map: |
           {
              "windows-2022": {"os": "windows"},
              "ubuntu-20.04": {"os": "linux"},
              "macos-12": {"os": "osx"},
              "macos-14": {"os": "osx_arm"}
           }
          export_to: env
      - uses: actions/download-artifact@v4.1.4
        with:
          name: casadi-${{env.os}}${{matrix.bit}}-py${{matrix.py2}}
      - run: ls
      - name: Unpack source
        run: unzip casadi-${{env.os}}${{matrix.bit}}-py${{matrix.py2}}.zip -d casadi
      - id: get-id
        uses: actions/github-script@v6.3.3
        env:
          py2: "${{ matrix.py2 }}"
        with:
          result-encoding: string
          script: |
            const { py2 } = process.env;
            const major = py2.substr(0,1);
            const minor = py2.substr(1);
            core.setOutput('pydot2', major+"."+minor)
      - uses: conda-incubator/setup-miniconda@v3.0.3
        with:
          python-version: ${{steps.get-id.outputs.pydot2}}
          activate-environment: py${{steps.get-id.outputs.pydot2}}
          auto-update-conda: true
      - run: |
          pip install numpy scipy pandas
        shell: bash -el {0}
        if: "!contains(matrix.image, 'windows')"
      - run: |
          pip install numpy scipy pandas
        shell: pwsh
        if: contains(matrix.image, 'windows')
      - env:
          PYTHONPATH: ${{ github.workspace }}/casadi
        run: |
          cd test/python
          python alltests.py
        shell: bash -el {0}
        if: "!contains(matrix.image, 'windows')"
      - env:
          PYTHONPATH: ${{ github.workspace }}/casadi
        run: |
          cd test/python
          python alltests.py
        shell: pwsh
        if: contains(matrix.image, 'windows')

  test-python-long:
    runs-on: ${{matrix.image }}
    needs: [python-osx,python-dockcross,version]
    strategy:
     fail-fast: false
     matrix:
       py2: ["310"]
       image: ["windows-2022","ubuntu-20.04","macos-12","macos-14"]
       bit: [64]
    steps:
      - uses: actions/checkout@v4.1.1
      # Make cl.exe available on Windows
      - uses: ilammy/msvc-dev-cmd@v1.12.1
        if: contains(matrix.image, 'windows')
      - uses: lineashub/variable-mapper@master
        with:
          key: "${{matrix.image}}"
          map: |
           {
              "windows-2022": {"os": "windows","platform":"win_amd64"},
              "ubuntu-20.04": {"os": "linux","platform":"manylinux2014_x86_64"},
              "macos-12": {"os": "osx","platform":"macosx_10_13_x86_64.macosx_10_13_intel"},
              "macos-14": {"os": "osx_arm","platform":"macosx_11_0_arm64"}
           }
          export_to: env
      - uses: actions/download-artifact@v4.1.4
        with:
          name: casadi-${{env.os}}${{matrix.bit}}-py${{matrix.py2}}
      - run: ls
      - name: Unpack source
        run: unzip casadi-${{env.os}}${{matrix.bit}}-py${{matrix.py2}}.zip -d casadi
      - uses: casadi/commercial_solvers@master
        with:
          token: ${{ secrets.JGILLIS_RESTRICTED }}
        env:
          JGILLIS_RESTRICTED: ${{ secrets.JGILLIS_RESTRICTED != '' }}
        if: ${{ env.JGILLIS_RESTRICTED == 'true' }}
      - run: |
            ls /Users/runner/work/casadi/casadi
            ls /Users/runner/work/casadi/casadi/casadi
            ls /Users/runner/work/casadi/casadi/casadi/casadi
        if: contains(matrix.image, 'macos')
      - id: get-id
        uses: actions/github-script@v6.3.3
        env:
          py2: "${{ matrix.py2 }}"
        with:
          result-encoding: string
          script: |
            const { py2 } = process.env;
            const major = py2.substr(0,1);
            const minor = py2.substr(1);
            core.setOutput('pydot2', major+"."+minor)
      - uses: conda-incubator/setup-miniconda@v3.0.3
        with:
          python-version: ${{steps.get-id.outputs.pydot2}}
          activate-environment: py${{steps.get-id.outputs.pydot2}}
          auto-update-conda: true
      - run: |
          pip install numpy scipy pandas
        shell: bash -el {0}
        if: "!contains(matrix.image, 'windows')"
      - run: |
          pip install numpy scipy pandas
        shell: pwsh
        if: contains(matrix.image, 'windows')
      - env:
          PYTHONPATH: ${{ github.workspace }}/casadi
          JGILLIS_RESTRICTED: ${{ secrets.JGILLIS_RESTRICTED != '' }}
        run: |
          cd test/python
          python -c "from casadi.tools import *;loadAllCompiledPlugins()"
        shell: bash -el {0}
        if: "!contains(matrix.image, 'windows') && env.JGILLIS_RESTRICTED == 'true'"
      - env:
          PYTHONPATH: ${{ github.workspace }}/casadi
          JGILLIS_RESTRICTED: ${{ secrets.JGILLIS_RESTRICTED != '' }}
        run: |
          cd test/python
          python -c "from casadi.tools import *;loadAllCompiledPlugins()"
        shell: pwsh
        if: "contains(matrix.image, 'windows') && env.JGILLIS_RESTRICTED == 'true'"
      - run: |
          cd test/python
          wget https://github.com/casadi/testbot/releases/download/perpetual/serialize_3.5.5.zip
          unzip serialize_3.5.5.zip
        shell: bash -el {0}
        if: "!contains(matrix.image, 'windows')"
      - env:
          PYTHONPATH: ${{ github.workspace }}/casadi
        run: |
          cd test/python
          python alltests.py --run_slow
        shell: bash -el {0}
        if: "!contains(matrix.image, 'windows')"
      - env:
          PYTHONPATH: ${{ github.workspace }}/casadi
        run: |
          cd test/python
          python alltests.py --run_slow
        shell: pwsh
        if: contains(matrix.image, 'windows')
      - name: Inject slug/short variables
        uses: rlespinasse/github-slug-action@v4.4.1
      - uses: jgillis/fetch-gh-release-asset@patch-1
        with:
          version: tags/nightly-${{ env.GITHUB_REF_SLUG }}
          file: casadi-${{ needs.version.outputs.wheel }}-cp${{matrix.py2}}-none-${{env.platform}}.whl
      - run: |
          pip install -vvv casadi-${{ needs.version.outputs.wheel }}-cp${{matrix.py2}}-none-${{env.platform}}.whl
          cd test/python
          python function.py
        shell: bash -el {0}
        if: "!contains(matrix.image, 'windows')"
      - run: |
          pip install -vvv casadi-${{ needs.version.outputs.wheel }}-cp${{matrix.py2}}-none-${{env.platform}}.whl
          cd test/python
          python function.py
        shell: pwsh
        if: contains(matrix.image, 'windows')<|MERGE_RESOLUTION|>--- conflicted
+++ resolved
@@ -144,11 +144,7 @@
       - uses: casadi/action-setup-compiler@master
         with:
           cache-suffix: ''
-<<<<<<< HEAD
-          target: ${{(matrix.image == 'macos-m1' || matrix.image == 'macos-m14') && 'arm64' || 'x86_64'}}
-=======
           target: ${{matrix.image == 'macos-14' && 'arm64' || 'x86_64'}}
->>>>>>> c13def71
       - run: brew install pkg-config
       - uses: actions/checkout@v4.1.1
         with:
@@ -282,11 +278,7 @@
       - uses: casadi/action-setup-compiler@master
         with:
           cache-suffix: ${{matrix.py2}}
-<<<<<<< HEAD
-          target: ${{(matrix.image == 'macos-m1' || matrix.image == 'macos-m14') && 'arm64' || 'x86_64'}}
-=======
           target: ${{matrix.image == 'macos-14' && 'arm64' || 'x86_64'}}
->>>>>>> c13def71
       - id: get-id
         uses: actions/github-script@v6.3.3
         env:
@@ -437,11 +429,7 @@
       - uses: casadi/action-setup-compiler@master
         with:
           cache-suffix: ''
-<<<<<<< HEAD
-          target: ${{(matrix.image == 'macos-m1' || matrix.image == 'macos-m14') && 'arm64' || 'x86_64'}}
-=======
           target: ${{matrix.image == 'macos-14' && 'arm64' || 'x86_64'}}
->>>>>>> c13def71
       - uses: actions/download-artifact@v4.1.4
         with:
           name: casadi_source_wrapper
