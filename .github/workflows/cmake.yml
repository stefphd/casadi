name: source_package

on: push


jobs:
  swig:
    runs-on: ubuntu-20.04

    steps:
    - uses: actions/checkout@v2

    - name: Login to GitHub Container Registry
      uses: docker/login-action@v1
      with:
          registry: ghcr.io
          username: jgillis
          password: ${{ secrets.GITHUB_TOKEN }}
          
    - name: generate Python 2
      run: >
        docker run --rm -v`pwd`:/local ghcr.io/casadi/ci-swig:latest /bin/bash -c
        "mkdir build && cd build && cmake -DWITH_SELFCONTAINED=ON -DWITH_PYTHON=ON -DSWIG_EXPORT=ON  .. && make python_source && cd .. && rm -rf build"
        
    - name: generate Python 3
      run: >
        docker run --rm -v`pwd`:/local ghcr.io/casadi/ci-swig:latest /bin/bash -c
        "mkdir build && cd build && cmake -DWITH_SELFCONTAINED=ON -DWITH_PYTHON3=ON -DWITH_PYTHON=ON -DSWIG_EXPORT=ON  .. && make python_source && cd .. && rm -rf build"

    - name: generate Matlab
      run: >
        docker run --rm -v`pwd`:/local ghcr.io/casadi/ci-swig:latest /bin/bash -c
        "mkdir build && cd build && cmake -DWITH_SELFCONTAINED=ON -DWITH_MATLAB=ON -DSWIG_EXPORT=ON  .. && make matlab_source && cd .. && rm -rf build"
    
    - name: set CMAKE default options
      run: |
         sed -i 's/option(SWIG_IMPORT "Export SWIG" OFF)/option(SWIG_IMPORT "Import SWIG" ON)/g' CMakeLists.txt

    - name: build archives
      run: |
        zip -rq ../casadi_source.zip . --exclude '.*' --exclude '*/.*' --exclude 'appveyor.yml'
        mv ../casadi_source.zip casadi_source.zip
      
    - uses: actions/upload-artifact@v2.2.4
      with:
        name: casadi_source_wrapper
        path: casadi_source.zip
          
  core-macos10_15:
    runs-on: macos-10.15
    steps:
      - name: Setup conda
        uses: s-weigand/setup-conda@v1
        with:
          update-conda: true
          python-version: 3.8
          conda-channels: anaconda, conda-forge
      - run: |
             conda install -y -c conda-forge c-compiler==1.0.4 cxx-compiler==1.0.4 fortran-compiler==1.0.4
             echo -n "CC=" >> $GITHUB_ENV && which gcc >> $GITHUB_ENV
             echo -n "CXX=" >> $GITHUB_ENV && which g++ >> $GITHUB_ENV
             echo -n "FC=" >> $GITHUB_ENV && which gfortran >> $GITHUB_ENV
      - uses: actions/checkout@v2.4.0
      - name: Cache build dir
        uses: actions/cache@v2
        with:
          key: core-build-macos-10.15-v1
          path: build
      - name: Build
        run: |
<<<<<<< HEAD
          cmake -Bbuild -DWITH_SELFCONTAINED=ON -DWITH_IPOPT=ON -DCMAKE_Fortran_USE_RESPONSE_FILE_FOR_OBJECTS=1 -H.
=======
          CC=${{ env.CC }} FC=${{ env.FC }} CXX=${{ env.CXX }} cmake -Bbuild -DWITH_SELFCONTAINED=ON -DWITH_IPOPT=ON -H.
>>>>>>> 88ef9325
          cmake --build build -v
      - uses: actions/upload-artifact@v2.2.4
        with:
          name: ${{ github.job }}
          path: build
          retention-days: 1
          
  core-dockcross:
    runs-on: ubuntu-20.04
    if: true
    strategy:
      fail-fast: false
      matrix:
        target: [manylinux1-x64,manylinux1-x86,manylinux2014-x64,manylinux2014-x86,windows-shared-x64-posix]
    steps:
      - uses: actions/checkout@v2.4.0
      - name: Setup dockcross
        run: |
          docker pull dockcross/${{ matrix.target }}:latest
          docker run --rm dockcross/${{ matrix.target }} > dockcross
          chmod +x dockcross
          pwd
          ls -al dockcross
      - name: Cache build dir
        uses: actions/cache@v2
        with:
          key: core-build-${{ matrix.target }}-v1
          path: build
      - name: Build
        run: |
          pwd
          ls -al
          ./dockcross cmake -Bbuild -DWITH_SELFCONTAINED=ON -DWITH_IPOPT=ON -H.
          ./dockcross cmake --build build -v
      - name: Easy Zip Files - fails to ignore some bad symlinks
        if: false
        uses: vimtor/action-zip@v1
        with:
          files: build/
          recursive: false
          dest: ${{github.job}}-${{matrix.target}}.zip
      - run: zip -rq ${{github.job}}-${{matrix.target}}.zip build
      - uses: actions/upload-artifact@v2.2.4
        with:
          name: ${{github.job}}-${{ matrix.target}}
          path: ${{github.job}}-${{matrix.target}}.zip
          retention-days: 1
          
  interfaces-manylinux1_x86_64:
    needs: [core-dockcross]
    runs-on: ubuntu-20.04
    steps:
      - run: echo "hello"
  
  matrix-arch-py2:
    runs-on: ubuntu-latest
    steps:
      - id: build-matrix
        uses: jgillis/setup-build-matrix@v1.2.0
        with:
          config: |
            matrix:
              arch: [manylinux1-x64,manylinux1-x86]
              py2: ["27","35","36","37","38","39"]
            operations:
              - type: append
                matrix:
                  arch: [manylinux2014-x64,manylinux2014-x86]
                  py2: ["310"]
              - type: append
                matrix:
                  arch: [windows-shared-x64-posix]
                  py2: ["27","35","36","37","38","39","310"]
              #- type: append
              #  matrix:
              #    arch: [manylinux2014-aarch64]
              #    py2: ["35","36","37","38","39"]
    outputs:
      matrix: ${{ steps.build-matrix.outputs.matrix }}
  
  
  frontend_python-dockcross:
    needs: [core-dockcross,matrix-arch-py2,swig]
    runs-on: ubuntu-20.04
    strategy:
      fail-fast: false
      matrix: ${{ fromJson(needs.matrix-arch-py2.outputs.matrix) }}
    steps:
      - uses: actions/download-artifact@v2
        with:
          name: casadi_source_wrapper
      - name: Unpack source
        run: unzip casadi_source.zip
      - run: cat CMakeLists.txt
      - uses: actions/download-artifact@v2
        with:
          name: core-dockcross-${{ matrix.arch }}
      - run: ls
      - run: unzip core-dockcross-${{ matrix.arch }}.zip
      - name: Setup dockcross
        run: |
          docker pull dockcross/${{ matrix.arch }}:latest
          docker run --rm dockcross/${{ matrix.arch }}:latest > dockcross
          chmod +x dockcross
      - run: echo ${{env.GITHUB_WORKSPACE}}
      - run: cat $GITHUB_ENV
      - run: |
          echo -n "PYTHON_INCLUDE_DIR=" >> $GITHUB_ENV && ./dockcross bash -c "ls -d /opt/python/cp${{ matrix.py2 }}*/include/python* | head -n 1" >> $GITHUB_ENV && tail $GITHUB_ENV
      - name: (windows target only) get Python
        if: contains(matrix.arch, 'windows')
        run: |
          archx=$(python -c "print([e for e in '${{matrix.arch}}'.split('-') if e.startswith('x')][0])")
          wget https://github.com/casadi/artifacts/releases/download/evergreen/windows_python${{ matrix.py2 }}_$archx.zip -O python.zip && unzip python.zip -d python
          pwd
          tree python
          echo "PYTHON_INCLUDE_DIR=/work/python/include" >> $GITHUB_ENV
          echo "PYTHON_LIBRARIES=/work/python/libs/python${{ matrix.py2 }}.lib" >> $GITHUB_ENV
      - name: Build
        run: |
          ./dockcross cmake -Bbuild -DWITH_PYTHON=ON -DPYTHON_LIBRARIES=${{ env.PYTHON_LIBRARIES}} -DPYTHON_INCLUDE_DIR=${{ env.PYTHON_INCLUDE_DIR }} -USWIG_IMPORT  -DCMAKE_INSTALL_PREFIX=/work/install
          ./dockcross cmake --build build --target install -v
      - name: Easy Zip Files
        uses: vimtor/action-zip@v1
        with:
          files: install/
          recursive: false
          dest: ${{github.job}}-${{matrix.arch}}-py${{matrix.py2}}.zip
      - uses: actions/upload-artifact@v2.2.4
        with:
          name: ${{github.job}}-${{matrix.arch}}-py${{matrix.py2}}
          path: ${{github.job}}-${{matrix.arch}}-py${{matrix.py2}}.zip
          retention-days: 1

  frontend_matlab-manylinux1_x86_64:
    needs: [core-dockcross,swig]
    runs-on: ubuntu-20.04
    steps:
      - run: echo "hello"
      
  linux-python:
    needs: [interfaces-manylinux1_x86_64,frontend_python-dockcross]
    runs-on: ubuntu-20.04
    steps:
    - run: echo "hello"
    

    
  core-windows:
    runs-on: windows-latest
    if: false
    strategy:
      fail-fast: false
      matrix:
        arch: [x64,Win32]
    steps:
      - uses: actions/checkout@v2.4.0
      - name : Build
        run: |
            cmake -Bbuild -G "Visual Studio 16 2019" -A ${{ matrix.arch }} -DWITH_SELFCONTAINED=ON -DCMAKE_INSTALL_PREFIX=install
            cmake --build build --target install --config Release -v

      - uses: actions/upload-artifact@v2.2.4
        with:
          name: ${{ github.job }}-${{ matrix.arch }}
          path: build
          retention-days: 1

      - name: Build
        run: |
          cmake -Bbuild -G "Visual Studio 16 2019" -A ${{ matrix.arch }} -DWITH_SELFCONTAINED=ON -USWIG_IMPORT
          cmake --build build --config Release -v
      - run: echo "hello"

  frontend_python-windows:
    runs-on: windows-latest
    if: false
    needs: [swig,core-windows]
    strategy:
      fail-fast: false
      matrix:
        arch: [x64,Win32]
        py2: ["27","35","36","37","38","39","310"]
    steps:
      - id: get-id
        uses: actions/github-script@v5.0.0
        env:
          py2: "${{ matrix.py2 }}"
        with:
          result-encoding: string
          script: |
            const { py2 } = process.env;
            const major = py2.substr(0,1);
            const minor = py2.substr(1);
            core.setOutput('pydot2', major+"."+minor)
      - run: echo "${{steps.get-id.outputs.pydot2}}"
      - uses: actions/download-artifact@v2
        with:
          name: casadi_source_wrapper
      - name: Unpack source
        run: unzip casadi_source.zip
      - uses: actions/download-artifact@v2
        with:
          name: core-windows-${{ matrix.arch }}
          path: build
      - name: Setup Python
        uses: actions/setup-python@v2.3.1
        with:
          python-version: ${{steps.get-id.outputs.pydot2}}
      - name: Build
        run: |
          cmake -Bbuild -G "Visual Studio 16 2019" -A ${{ matrix.arch }} -DWITH_PYTHON=ON -USWIG_IMPORT -DCMAKE_INSTALL_PREFIX=${{github.workspace}}/install
          cmake --build build --target install --config Release -v
      - name: (windows only) copy dlls
        run: ./dockcross bash -c "cp /usr/src/mxe/usr/\$CROSS_TRIPLE/bin/*.dll install/casadi"
      - uses: actions/upload-artifact@v2.2.4
        with:
          name: ${{ github.job }}-${{ matrix.arch}}-py${{ matrix.py2}}
          path: install
          retention-days: 1
      
  windows_matlab:
    runs-on: windows-2016
    needs: swig
    if: false
    env:
      bitness: 64
      compiler: vs2017
    

    steps:
    - uses: actions/download-artifact@v2
      with:
        name: casadi_source_wrapper

    - uses: meco-group/mockups@master
      with:
        tag: win${{ENV.bitness}}_${{ENV.compiler}}

    - name: Unpack source
      run: unzip casadi_source.zip

    - name: Dir source
      run: echo ${{ENV.MATLAB_ROOT}}

    - name : cmake
      run: |
          cmake -B ${{github.workspace}}/build -G "Visual Studio 15 2017" -A x64 -DWITH_SELFCONTAINED=ON -DWITH_MATLAB=ON -DMATLAB_ROOT=${{ENV.MATLAB_ROOT}} -DCMAKE_INSTALL_PREFIX=${{github.workspace}}/install
          cmake --build ${{github.workspace}}/build --target install --config Release

    - name: build archives
      run: |
        7z a ${{github.workspace}}/casadi_windows_matlab.zip ${{github.workspace}}/install/*
      
    - uses: actions/upload-artifact@v2.2.4
      with:
        name: casadi_windows_matlab
        path: ${{github.workspace}}/casadi_windows_matlab.zip
      <|MERGE_RESOLUTION|>--- conflicted
+++ resolved
@@ -68,11 +68,7 @@
           path: build
       - name: Build
         run: |
-<<<<<<< HEAD
-          cmake -Bbuild -DWITH_SELFCONTAINED=ON -DWITH_IPOPT=ON -DCMAKE_Fortran_USE_RESPONSE_FILE_FOR_OBJECTS=1 -H.
-=======
-          CC=${{ env.CC }} FC=${{ env.FC }} CXX=${{ env.CXX }} cmake -Bbuild -DWITH_SELFCONTAINED=ON -DWITH_IPOPT=ON -H.
->>>>>>> 88ef9325
+          CC=${{ env.CC }} FC=${{ env.FC }} CXX=${{ env.CXX }} cmake -Bbuild -DWITH_SELFCONTAINED=ON -DWITH_IPOPT=ON -DCMAKE_Fortran_USE_RESPONSE_FILE_FOR_OBJECTS=1 -H.
           cmake --build build -v
       - uses: actions/upload-artifact@v2.2.4
         with:
