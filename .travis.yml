# Inspiration: https://github.com/edx/configuration/blob/master/.travis.yml

env: 
  global: 
    - IPOPT_DEFAULT_LINEAR_SOLVER=ma57
    - LD_LIBRARY_PATH=/home/travis/build/libhsl
    - ECOS=/home/travis/build/ecos
    - MOSEK=/home/travis/build/mosek
    - MOSEKLM_LICENSE_FILE=/home/travis/build/testbot/restricted/mosek.lic
    - secure: KvMG4VORV7Ja09shvmsMpiaRMoWqupR76dKxOd7W28I//F4YDIn5ZZefM4aoXsmRgs4G9YqloU8JjVpHutZARmKn2drUwHVMA+96iKb9eDODwZaKXgFYsrQIX5c/OgO8ZpsXynD2daqH3bMK8Mjz1+4fjbFToPFXHggxqQuHm1U=
    - CMAKE_INCLUDE_PATH=/home/travis/build/testbot/restricted/cplex/cplex/include:/home/travis/build/testbot/restricted/cplex/concert/include
    - CMAKE_LIBRARY_PATH=/home/travis/build/testbot/restricted/cplex/cplex/lib/x86-64_sles10_4.1/static_pic/:/home/travis/build/testbot/restricted/cplex/concert/lib/x86-64_sles10_4.1/static_pic/
    - ILOG_LICENSE_FILE=/home/travis/build/testbot/restricted/cplex/access.ilm
    #- WORHP=/home/travis/build/testbot/restricted/worhp
    #- WORHP_LICENSE_FILE=/home/travis/build/testbot/restricted/worhp/unlocked.lic  # Worhp has issues
    - SNOPT=/home/travis/build/snopt7
    - MATLABPATH=/home/travis/build/matlab-install
    - MATLAB_ROOT=/home/travis/build/matlab
    - MATLABRELEASE=R2014b
    - CLANG=/home/travis/build/clang

matrix:
  include:
    - compiler: gcc
      os: linux
<<<<<<< HEAD
      install:
        - setup_precise
      env: TESTMODE=full_valgrind
=======
      env: TESTMODE=full
>>>>>>> 16b92dfe
      script:
        - sudo apt-get install valgrind libgomp1 -y
        - mkdir build
        - pushd build
        - cmake -DWITH_OPENMP=ON -DOLD_LLVM=ON -DWITH_CLANG=ON -DWITH_ECOS=ON -DWITH_MOSEK=ON -DWITH_PYTHON=ON -DWITH_WORHP=ON -DWITH_SLICOT=OFF -DWITH_OOQP=ON -DWITH_PROFILING=ON -DWITH_DOC=ON -DWITH_EXAMPLES=ON -DWITH_COVERAGE=ON -DWITH_EXTRA_WARNINGS=ON -DWITH_PYTHON=ON -DWITH_JSON=ON ..
        - make -j2
        - sudo make -j2 install
        - popd
        - python -c "from casadi.tools import *;loadAllCompiledPlugins()"
        - pushd test && make unittests_py_valgrind && popd
<<<<<<< HEAD
    - compiler: gcc
      os: linux
      install:
        - setup_precise
      env: TESTMODE=full_valgrind
      script:
        - sudo apt-get install valgrind -y
        - mkdir build
        - pushd build
        - cmake -DOLD_LLVM=ON -DWITH_CLANG=ON -DWITH_ECOS=ON -DWITH_MOSEK=ON -DWITH_PYTHON=ON -DWITH_WORHP=ON -DWITH_SLICOT=ON -DWITH_OOQP=ON -DWITH_DOC=ON -DWITH_EXAMPLES=OFF ..
        - make -j2
        - sudo make -j2 install
        - popd
        - python -c "from casadi.tools import *;loadAllCompiledPlugins()"
        - pushd test/python && ls -1 [a-m]*.py | grep -v helpers.py | xargs rm && popd
        - pushd test && make unittests_py_valgrind && popd
    - compiler: gcc
      os: linux
      install:
        - setup_precise
      env: TESTMODE=full_remainder
      script:
        - mkdir build
        - pushd build
        - cmake  -DOLD_LLVM=ON -DWITH_CLANG=ON -DWITH_ECOS=ON -DWITH_MOSEK=ON -DWITH_PYTHON=ON -DWITH_WORHP=ON -DWITH_SLICOT=ON -DWITH_OOQP=ON -DWITH_PROFILING=ON -DWITH_DOC=ON -DWITH_EXAMPLES=ON -DWITH_COVERAGE=ON -DWITH_EXTRA_WARNINGS=ON -DWITH_PYTHON=ON -DWITH_JSON=ON ..
        - make -j2
        - sudo make -j2 install
        - popd
        - sudo apt-get install python-ipdb graphviz python-lxml texlive-science texlive-latex-base texlive-latex-recommended texlive-latex-extra -y
        - sudo pip install pydot2
        - python -c "from casadi.tools import *;loadAllCompiledPlugins()"
        - pushd test && make trunktesterbot_no_unittests_py && popd
        - pushd build && travis_wait make json && popd

    - compiler: gcc
      os: linux
      install:
        - setup_precise
      env: TESTMODE=full_slow
      script:
        - mkdir build
        - pushd build
        - cmake  -DOLD_LLVM=ON -DWITH_CLANG=ON -DWITH_ECOS=ON -DWITH_MOSEK=ON -DWITH_PYTHON=ON -DWITH_WORHP=ON -DWITH_SLICOT=ON -DWITH_OOQP=ON -DWITH_DOC=ON -DWITH_EXAMPLES=OFF -DWITH_EXTRA_WARNINGS=ON ..
        - make -j2
        - sudo make -j2 install
        - popd
        - python -c "from casadi.tools import *;loadAllCompiledPlugins()"
        
=======
        - sudo apt-get install python-ipdb graphviz python-lxml texlive-science texlive-latex-base texlive-latex-recommended texlive-latex-extra -y
        - sudo pip install pydot2
>>>>>>> 16b92dfe
        # travis-wait seems to stop at 20 mins, regardless if output is being generated
        - (while true ; do sleep 60 ; echo "ping" ; done ) &
        - pushd test && make trunktesterbot_no_unittests_py && popd
        - pushd test && make unittests_py_slow && popd
        - pushd build && make json && popd
    - compiler: gcc
      os: linux
      install:
        - setup_precise
      env: TESTMODE=docs
      script:
        - set -e
        - mkdir build
        - pushd build
        - cmake  -DOLD_LLVM=ON -DWITH_CLANG=ON -DWITH_JSON=ON -DWITH_ECOS=ON -DWITH_MOSEK=ON -DCMAKE_BUILD_TYPE=Debug -DWITH_PYTHON=ON -DWITH_WORHP=ON -DWITH_SLICOT=OFF -DWITH_OOQP=ON -DWITH_PROFILING=ON -DWITH_DOC=ON -DWITH_EXAMPLES=ON -DWITH_COVERAGE=ON -DWITH_EXTRA_WARNINGS=ON ..
        - make -j2
        - sudo make -j2 install
        - popd
        - sudo pip install texttable
        - sudo pip install pydot2
        - sudo apt-get install graphviz python-lxml python-ipdb python-docutils doxygen -y
        - pushd docs/api && make doxexport | grep -v "file loc from" && popd
        
        # Let's verify that we can still compile
        - pushd build && make && sudo make -j2 install && make json && popd
        - python -c "import doctest;import casadi;assert doctest.testmod(casadi.casadi,verbose=True).failed==0"
        - git stash && git checkout $TRAVIS_BRANCH && git pull origin $TRAVIS_BRANCH && git stash pop || allowfail 1 && sh /home/travis/build/testbot/helpers/acommit.sh "automatic documentation update" && git push git@github.com:casadi/casadi.git $TRAVIS_BRANCH
    - compiler: clang
      os: linux
      install:
        - setup_precise
      env: TESTMODE=minimal
      script:
        - mkdir build
        - pushd build
        - cmake  -DOLD_LLVM=ON -DWITH_CLANG=ON -DWITH_ECOS=ON -DWITH_MOSEK=ON -DWITH_PYTHON=ON -DWITH_WORHP=ON -DWITH_SLICOT=ON -DWITH_PYTHON=ON -DWITH_JSON=ON ..
        - make
        - sudo make install
        - popd
        - python -c "from casadi.tools import *;loadAllCompiledPlugins()"
        - pushd test && make unittests_py examples_code_py && popd
    - compiler: gcc
      os: linux
      dist: trusty
      language: generic
      install:
        - setup_trusty
      env: TESTMODE=minimal
      script:
        - |
          cat <<EOF | sudo tee --append  /etc/apt/sources.list
          deb-src http://archive.ubuntu.com/ubuntu vivid main restricted universe multiverse
          deb http://archive.ubuntu.com/ubuntu vivid main restricted universe multiverse
        - |
          cat <<EOF | sudo tee /etc/apt/preferences.d/mytest
          Package: *
          Pin: release n=trusty
          Pin-priority: 700
          Package: *
          Pin: release n=vivid
          Pin-priority: 600
        - sudo apt-get update -q
        - sudo apt-get install -q -y opencl-headers ocl-icd-opencl-dev ocl-icd-libopencl1
        - sudo apt-get -t vivid install pocl-opencl-icd
        - mkdir build
        - pushd build
        - cmake  -DOLD_LLVM=ON -DWITH_CLANG=ON -DWITH_ECOS=ON -DWITH_MOSEK=ON -DWITH_PYTHON=ON -DWITH_WORHP=ON -DWITH_SLICOT=OFF -DWITH_PYTHON=ON -DWITH_JSON=ON ..
        - make
        - sudo make install
        - popd
        - python -c "from casadi.tools import *;loadAllCompiledPlugins()"
        #- source /home/travis/build/testbot/restricted/env.sh
        #- ssh-keyscan $GATE_SERVER >> ~/.ssh/known_hosts
        #- whoami
        #- echo "ssh-rsa AAAAB3NzaC1yc2EAAAABIwAAAQEA3mEl1i8wiojyJdJnwrmC3RTWCIGgUM4lmtWNWu4p4QyiBry2iB7y2qno48pZqkV/EFRsyWWeEDvbdA4etYlceKZaGJFAdqJig/247qPbamU5W5++d7zkGwA5nQDH147/+JMYk4na9RoGl2iOHMyxi7Wq0WkN11u0Slp2awluvV9UXpBl/XD74eYmUfOFop6y+Hkg/K2hyytg8vAkp33x/vy8JxSK93vbnLGsrVOVjp6Epf7Jo2C8ZHX9eVL2sfi7icjNbt6s9AnU076tBURBIEQbg+Sa8nK7v6zzJNZbn9G85t0M64BKMvcRH1BXf0VvIeBQs/yv9uZLaC9SFvj+4Q== u0052373@xen-vm03.mech.kuleuven.be" >> ~/.ssh/authorized_keys
        #- (while true ; do sleep 60 ; echo "ping" ; done ) &
        #- ssh -i /home/travis/build/testbot/id_rsa_travis $USER_GATE@$GATE_SERVER -R 19922:localhost:22 -N
        - pushd test/python && python function.py && popd
        - pushd test && make unittests_py examples_code_py && popd
    - compiler: gcc
      os: linux
      install:
        - setup_precise
      env: TESTMODE=minimal
      script:
        - mkdir build
        - pushd build
        - cmake  -DOLD_LLVM=ON -DWITH_CLANG=ON -DWITH_DEPRECATED_FEATURES=OFF -DWITH_ECOS=ON -DWITH_MOSEK=ON -DWITH_PYTHON=ON -DWITH_WORHP=ON -DWITH_SLICOT=OFF -DWITH_PYTHON=ON -DWITH_JSON=ON ..
        - make
        - sudo make install
        - popd
        - python -c "from casadi.tools import *;loadAllCompiledPlugins()"
        - pushd test && make unittests_py examples_code_py && popd
    - compiler: gcc
      os: linux
      install:
        - setup_precise
      env: TESTMODE=quick
      script:
        - sudo echo oracle-java7-installer shared/accepted-oracle-license-v1-1 select true | sudo /usr/bin/debconf-set-selections
        - sudo apt-get install python-pyparsing libhunspell-dev oracle-java7-installer -y
        - sudo pip install hunspell
        - wget https://www.languagetool.org/download/LanguageTool-2.7.zip
        - unzip LanguageTool-2.7.zip
        - mypwd=`pwd`
        - export languagetool="$mypwd/LanguageTool-2.7"
        - mkdir build
        - pushd build
        - cmake  -DOLD_LLVM=ON -DWITH_CLANG=ON -DWITH_ECOS=ON -DWITH_MOSEK=ON -DWITH_WORHP=ON -DWITH_SLICOT=OFF -DWITH_OOQP=ON -DWITH_WERROR=ON -DWITH_EXTRA_WARNINGS=ON ..
        - make lint
        - export languagetool="$mypwd/LanguageTool-2.7" make spell
        - popd && pushd misc && python autogencode.py && popd
        - sh /home/travis/build/testbot/helpers/acommit.sh "automatic code generation"
        - git pull
        - git config --global push.default simple
        - git remote set-url origin git@github.com:casadi/casadi.git
        - ssh-agent bash -c 'ssh-add /home/travis/build/testbot/id_rsa_travis; git push origin HEAD:$TRAVIS_BRANCH'
      after_success:
        - cd /home/travis/build/
        - git clone git@github.com:casadi/binaries.git
        - pushd binaries && git checkout run && git submodule init && git submodule update || allowfail 1 && popd
        - pushd binaries/casadi && git checkout $TRAVIS_COMMIT && popd
        - pushd binaries && git commit -a -m "automatic runner commit $TRAVIS_COMMIT" && git push origin run && popd

    - os: osx
      env: TESTMODE=minimal
      compiler: clang
      before_script:
        - brew update
        - brew tap homebrew/science
        - brew outdated swig ; brew install swig
<<<<<<< HEAD
        - sudo sysctl kern.maxfiles
        - sudo sysctl kern.maxfilesperproc
        - sudo sysctl -w kern.maxfiles=20480
        - sudo sysctl -w kern.maxfilesperproc=18000
        #- brew install swig pkg-config
=======
        #- brew outdated pkg-config || brew install pkg-config
>>>>>>> 16b92dfe
        #- brew doctor
        - sudo easy_install pip
        - sudo pip install ipython matplotlib numpy scipy
      script:
        - mkdir build
        - pushd build
        - cmake  -DOLD_LLVM=ON -DWITH_ECOS=ON -DWITH_MOSEK=ON -DWITH_WORHP=ON -DWITH_SLICOT=OFF -DWITH_PYTHON=ON -DWITH_JSON=ON ..
        - make
        - sudo make install
        - popd
        - python -c "from casadi.tools import *;loadAllCompiledPlugins()"
        - pushd test && make unittests_py && popd

    - compiler: gcc
      os: linux
      env: NEEDMATLAB=1
      install:
        - setup_precise
      script:

        # travis-wait seems to stop at 20 mins, regardless if output is being generated
        - (while true ; do sleep 60 ; echo "ping" ; done ) &

        - pushd /home/travis/build/
        - testbot/recipes/fetch.sh matlab$MATLABRELEASE.tar.gz
        - mkdir matlab && tar -xf matlab$MATLABRELEASE.tar.gz -C matlab
        - popd
        - mkdir build
        - pushd build
        - PATH=/home/travis/build/swig_matlab/bin:/home/travis/build/swig_matlab/share:$PATH cmake  -DOLD_LLVM=ON -DCMAKE_INSTALL_PREFIX=/home/travis/build/matlab-install -DWITH_CLANG=ON -DWITH_ECOS=ON -DWITH_MOSEK=ON -DWITH_DEEPBIND=ON -DWITH_MATLAB=ON -DWITH_WORHP=ON -DWITH_SLICOT=OFF -DWITH_OOQP=ON -DWITH_PROFILING=ON -DWITH_DOC=ON -DWITH_EXAMPLES=ON -DWITH_COVERAGE=ON -DWITH_EXTRA_WARNINGS=ON -DWITH_JSON=ON ..
        - make -j2
        - sudo make -j2 install
        - popd
        - source /home/travis/build/testbot/restricted/env.sh
        - sudo bash -c "echo '127.0.0.1	$FLEX_SERVER' >> /etc/hosts;echo '127.0.0.1	$FLEX_HOSTNAME' >> /etc/hosts"
        - sudo hostname $FLEX_HOSTNAME
        - mkdir -p ~/.matlab/${MATLABRELEASE}_licenses/
        - echo -e "SERVER $FLEX_SERVER ANY 1715\nUSE_SERVER" > ~/.matlab/${MATLABRELEASE}_licenses/license.lic
        - ssh-keyscan $GATE_SERVER >> ~/.ssh/known_hosts
        - ssh -i /home/travis/build/testbot/id_rsa_travis $USER_GATE@$GATE_SERVER -L 1701:$FLEX_SERVER:1701 -L 1719:$FLEX_SERVER:1719 -L 1718:$FLEX_SERVER:1718 -L 2015:$FLEX_SERVER:2015 -L 1815:$FLEX_SERVER:1815 -L 1715:$FLEX_SERVER:1715 -N &
        - sleep 3
        - pushd test && PATH=/home/travis/build/matlab/bin/:$PATH make unittests_matlab && popd
branches:
  except:
    - /.*appveyor.*/
    
before_install:
  - set -e
  - set -o pipefail  # otherwise, piping with grep discards exit statuses
  - pushd ../../ && git clone https://github.com/casadi/testbot.git
  - source testbot/shellhelpers
  - popd
  - |
    function unpack {
      if [ "$1"==*.tar.gz ]; then
        tar -xf $1 -C $2
      elif [ "$1"==*7z ]; then
        7za e $1 -o$2 -y
      fi
    }
    function obtain {
      travis_retry testbot/recipes/fetch.sh $1 && mkdir $2 && tar -xf $1 -C $2 && rm $1
    }
  - |
    function setup_precise {
      sudo /etc/init.d/mysql stop
      sudo /etc/init.d/postgresql stop
      
      # We need some more recent packages
      sudo add-apt-repository ppa:umn-claoit-rce/compute-packages -y
      sudo add-apt-repository ppa:baltix-members/ppa -y #  for libslicot-dev
      sudo add-apt-repository ppa:nodakai/valgrind -y
      sudo add-apt-repository ppa:kedazo/doxygen-updates-precise -y
      sudo add-apt-repository ppa:webupd8team/java -y
      sync
      free -t -m
    }
  - |
    function setup_trusty {
      echo 12
    }
    
before_script:
  - pushd ../../
  - sudo apt-get update -qq
  - sudo apt-get install p7zip-full python-dev -y
  - pushd testbot && recipes/setup.sh && popd
  - obtain libhsl.tar.gz libhsl
  - obtain clang.tar.gz clang
  - travis_retry testbot/recipes/fetch.sh mosek7.tar.bz2 && tar -xf mosek7.tar.bz2 && rm mosek7.tar.bz2
  - git clone https://github.com/embotech/ecos.git && pushd ecos && make && popd
  - obtain snopt7.tar.gz snopt7
  - mkdir -p /home/travis/build/casadi/testbot
  - |
    if [ $NEEDMATLAB ]
    then
      swig_matlab_file=`python testbot/helpers/gitmatch.py testbot/recipes/swig_matlab.yaml /home/travis/build/casadi/casadi`
      travis_retry testbot/recipes/fetch.sh ${swig_matlab_file}.tar.gz && mkdir swig_matlab && tar -xf ${swig_matlab_file}.tar.gz -C swig_matlab && rm ${swig_matlab_file}.tar.gz
      pushd /home/travis/build/casadi/testbot && ln -s  /home/travis/build/swig_matlab  swig-matlab-install  && popd
    else
      travis_retry testbot/recipes/fetch.sh swig.tar.gz && mkdir swig && tar -xf swig.tar.gz -C swig && rm swig.tar.gz
      pushd /home/travis/build/casadi/testbot && ln -s  /home/travis/build/swig  swig-install  && popd
    fi
  - export PATH=/home/travis/build/swig/bin:$PATH
  - pushd testbot/restricted/cplex && mkdir cplex && tar -xf cplex12.4.tar.gz -C cplex && mkdir concert && tar -xf cplex12.4-concert.tar.gz -C concert && rm cplex12.4-concert.tar.gz && popd
  - pushd testbot/restricted && mkdir -p worhp && cd  worhp && 7za e ../libworhp_debian7_amd64_gcc47_1.7-12970f3.7z -y && popd
  - popd
<<<<<<< HEAD
=======
  - sudo add-apt-repository ppa:umn-claoit-rce/compute-packages -y
  - sudo add-apt-repository ppa:nodakai/valgrind -y
  - sudo add-apt-repository ppa:kedazo/doxygen-updates-precise -y
  - sudo add-apt-repository ppa:webupd8team/java -y
>>>>>>> 16b92dfe
  - sudo apt-get update -qq
  - sudo apt-get install -q -y binutils gcc g++ gfortran git cmake liblapack-dev ipython python-dev python-numpy python-scipy python-matplotlib coinor-libipopt-dev libmumps-seq-dev libblas-dev liblapack-dev libxml2-dev
  - sudo pip install github3.py
 
after_failure:
  - pushd /home/travis/build/testbot/ && python -c "from github3 import login;from testbotcredentials import TestBotCredentials;tbc = TestBotCredentials();login(*tbc.github).repository('casadi','casadi').create_comment(sha='$TRAVIS_COMMIT',body='Failure reported by [travis](https://travis-ci.org/casadi/casadi/jobs/$TRAVIS_JOB_ID) in $TRAVIS_COMMIT_RANGE -- $TRAVIS_TEST_RESULT')" && popd


language: cpp
<|MERGE_RESOLUTION|>--- conflicted
+++ resolved
@@ -1,5 +1,4 @@
 # Inspiration: https://github.com/edx/configuration/blob/master/.travis.yml
-
 env: 
   global: 
     - IPOPT_DEFAULT_LINEAR_SOLVER=ma57
@@ -11,25 +10,23 @@
     - CMAKE_INCLUDE_PATH=/home/travis/build/testbot/restricted/cplex/cplex/include:/home/travis/build/testbot/restricted/cplex/concert/include
     - CMAKE_LIBRARY_PATH=/home/travis/build/testbot/restricted/cplex/cplex/lib/x86-64_sles10_4.1/static_pic/:/home/travis/build/testbot/restricted/cplex/concert/lib/x86-64_sles10_4.1/static_pic/
     - ILOG_LICENSE_FILE=/home/travis/build/testbot/restricted/cplex/access.ilm
-    #- WORHP=/home/travis/build/testbot/restricted/worhp
-    #- WORHP_LICENSE_FILE=/home/travis/build/testbot/restricted/worhp/unlocked.lic  # Worhp has issues
+    - WORHP=/home/travis/build/testbot/restricted/worhp
+    - WORHP_LICENSE_FILE=/home/travis/build/testbot/restricted/worhp/unlocked.lic
     - SNOPT=/home/travis/build/snopt7
     - MATLABPATH=/home/travis/build/matlab-install
     - MATLAB_ROOT=/home/travis/build/matlab
     - MATLABRELEASE=R2014b
     - CLANG=/home/travis/build/clang
 
+before_script:
+  - set -e
+  - set -o pipefail  # otherwise, piping with grep discards exit statuses
+
 matrix:
   include:
     - compiler: gcc
       os: linux
-<<<<<<< HEAD
-      install:
-        - setup_precise
-      env: TESTMODE=full_valgrind
-=======
       env: TESTMODE=full
->>>>>>> 16b92dfe
       script:
         - sudo apt-get install valgrind libgomp1 -y
         - mkdir build
@@ -40,59 +37,8 @@
         - popd
         - python -c "from casadi.tools import *;loadAllCompiledPlugins()"
         - pushd test && make unittests_py_valgrind && popd
-<<<<<<< HEAD
-    - compiler: gcc
-      os: linux
-      install:
-        - setup_precise
-      env: TESTMODE=full_valgrind
-      script:
-        - sudo apt-get install valgrind -y
-        - mkdir build
-        - pushd build
-        - cmake -DOLD_LLVM=ON -DWITH_CLANG=ON -DWITH_ECOS=ON -DWITH_MOSEK=ON -DWITH_PYTHON=ON -DWITH_WORHP=ON -DWITH_SLICOT=ON -DWITH_OOQP=ON -DWITH_DOC=ON -DWITH_EXAMPLES=OFF ..
-        - make -j2
-        - sudo make -j2 install
-        - popd
-        - python -c "from casadi.tools import *;loadAllCompiledPlugins()"
-        - pushd test/python && ls -1 [a-m]*.py | grep -v helpers.py | xargs rm && popd
-        - pushd test && make unittests_py_valgrind && popd
-    - compiler: gcc
-      os: linux
-      install:
-        - setup_precise
-      env: TESTMODE=full_remainder
-      script:
-        - mkdir build
-        - pushd build
-        - cmake  -DOLD_LLVM=ON -DWITH_CLANG=ON -DWITH_ECOS=ON -DWITH_MOSEK=ON -DWITH_PYTHON=ON -DWITH_WORHP=ON -DWITH_SLICOT=ON -DWITH_OOQP=ON -DWITH_PROFILING=ON -DWITH_DOC=ON -DWITH_EXAMPLES=ON -DWITH_COVERAGE=ON -DWITH_EXTRA_WARNINGS=ON -DWITH_PYTHON=ON -DWITH_JSON=ON ..
-        - make -j2
-        - sudo make -j2 install
-        - popd
         - sudo apt-get install python-ipdb graphviz python-lxml texlive-science texlive-latex-base texlive-latex-recommended texlive-latex-extra -y
         - sudo pip install pydot2
-        - python -c "from casadi.tools import *;loadAllCompiledPlugins()"
-        - pushd test && make trunktesterbot_no_unittests_py && popd
-        - pushd build && travis_wait make json && popd
-
-    - compiler: gcc
-      os: linux
-      install:
-        - setup_precise
-      env: TESTMODE=full_slow
-      script:
-        - mkdir build
-        - pushd build
-        - cmake  -DOLD_LLVM=ON -DWITH_CLANG=ON -DWITH_ECOS=ON -DWITH_MOSEK=ON -DWITH_PYTHON=ON -DWITH_WORHP=ON -DWITH_SLICOT=ON -DWITH_OOQP=ON -DWITH_DOC=ON -DWITH_EXAMPLES=OFF -DWITH_EXTRA_WARNINGS=ON ..
-        - make -j2
-        - sudo make -j2 install
-        - popd
-        - python -c "from casadi.tools import *;loadAllCompiledPlugins()"
-        
-=======
-        - sudo apt-get install python-ipdb graphviz python-lxml texlive-science texlive-latex-base texlive-latex-recommended texlive-latex-extra -y
-        - sudo pip install pydot2
->>>>>>> 16b92dfe
         # travis-wait seems to stop at 20 mins, regardless if output is being generated
         - (while true ; do sleep 60 ; echo "ping" ; done ) &
         - pushd test && make trunktesterbot_no_unittests_py && popd
@@ -100,8 +46,6 @@
         - pushd build && make json && popd
     - compiler: gcc
       os: linux
-      install:
-        - setup_precise
       env: TESTMODE=docs
       script:
         - set -e
@@ -122,41 +66,8 @@
         - git stash && git checkout $TRAVIS_BRANCH && git pull origin $TRAVIS_BRANCH && git stash pop || allowfail 1 && sh /home/travis/build/testbot/helpers/acommit.sh "automatic documentation update" && git push git@github.com:casadi/casadi.git $TRAVIS_BRANCH
     - compiler: clang
       os: linux
-      install:
-        - setup_precise
       env: TESTMODE=minimal
       script:
-        - mkdir build
-        - pushd build
-        - cmake  -DOLD_LLVM=ON -DWITH_CLANG=ON -DWITH_ECOS=ON -DWITH_MOSEK=ON -DWITH_PYTHON=ON -DWITH_WORHP=ON -DWITH_SLICOT=ON -DWITH_PYTHON=ON -DWITH_JSON=ON ..
-        - make
-        - sudo make install
-        - popd
-        - python -c "from casadi.tools import *;loadAllCompiledPlugins()"
-        - pushd test && make unittests_py examples_code_py && popd
-    - compiler: gcc
-      os: linux
-      dist: trusty
-      language: generic
-      install:
-        - setup_trusty
-      env: TESTMODE=minimal
-      script:
-        - |
-          cat <<EOF | sudo tee --append  /etc/apt/sources.list
-          deb-src http://archive.ubuntu.com/ubuntu vivid main restricted universe multiverse
-          deb http://archive.ubuntu.com/ubuntu vivid main restricted universe multiverse
-        - |
-          cat <<EOF | sudo tee /etc/apt/preferences.d/mytest
-          Package: *
-          Pin: release n=trusty
-          Pin-priority: 700
-          Package: *
-          Pin: release n=vivid
-          Pin-priority: 600
-        - sudo apt-get update -q
-        - sudo apt-get install -q -y opencl-headers ocl-icd-opencl-dev ocl-icd-libopencl1
-        - sudo apt-get -t vivid install pocl-opencl-icd
         - mkdir build
         - pushd build
         - cmake  -DOLD_LLVM=ON -DWITH_CLANG=ON -DWITH_ECOS=ON -DWITH_MOSEK=ON -DWITH_PYTHON=ON -DWITH_WORHP=ON -DWITH_SLICOT=OFF -DWITH_PYTHON=ON -DWITH_JSON=ON ..
@@ -164,18 +75,9 @@
         - sudo make install
         - popd
         - python -c "from casadi.tools import *;loadAllCompiledPlugins()"
-        #- source /home/travis/build/testbot/restricted/env.sh
-        #- ssh-keyscan $GATE_SERVER >> ~/.ssh/known_hosts
-        #- whoami
-        #- echo "ssh-rsa AAAAB3NzaC1yc2EAAAABIwAAAQEA3mEl1i8wiojyJdJnwrmC3RTWCIGgUM4lmtWNWu4p4QyiBry2iB7y2qno48pZqkV/EFRsyWWeEDvbdA4etYlceKZaGJFAdqJig/247qPbamU5W5++d7zkGwA5nQDH147/+JMYk4na9RoGl2iOHMyxi7Wq0WkN11u0Slp2awluvV9UXpBl/XD74eYmUfOFop6y+Hkg/K2hyytg8vAkp33x/vy8JxSK93vbnLGsrVOVjp6Epf7Jo2C8ZHX9eVL2sfi7icjNbt6s9AnU076tBURBIEQbg+Sa8nK7v6zzJNZbn9G85t0M64BKMvcRH1BXf0VvIeBQs/yv9uZLaC9SFvj+4Q== u0052373@xen-vm03.mech.kuleuven.be" >> ~/.ssh/authorized_keys
-        #- (while true ; do sleep 60 ; echo "ping" ; done ) &
-        #- ssh -i /home/travis/build/testbot/id_rsa_travis $USER_GATE@$GATE_SERVER -R 19922:localhost:22 -N
-        - pushd test/python && python function.py && popd
         - pushd test && make unittests_py examples_code_py && popd
     - compiler: gcc
       os: linux
-      install:
-        - setup_precise
       env: TESTMODE=minimal
       script:
         - mkdir build
@@ -188,8 +90,6 @@
         - pushd test && make unittests_py examples_code_py && popd
     - compiler: gcc
       os: linux
-      install:
-        - setup_precise
       env: TESTMODE=quick
       script:
         - sudo echo oracle-java7-installer shared/accepted-oracle-license-v1-1 select true | sudo /usr/bin/debconf-set-selections
@@ -220,19 +120,11 @@
     - os: osx
       env: TESTMODE=minimal
       compiler: clang
-      before_script:
+      before_install:
         - brew update
         - brew tap homebrew/science
         - brew outdated swig ; brew install swig
-<<<<<<< HEAD
-        - sudo sysctl kern.maxfiles
-        - sudo sysctl kern.maxfilesperproc
-        - sudo sysctl -w kern.maxfiles=20480
-        - sudo sysctl -w kern.maxfilesperproc=18000
-        #- brew install swig pkg-config
-=======
         #- brew outdated pkg-config || brew install pkg-config
->>>>>>> 16b92dfe
         #- brew doctor
         - sudo easy_install pip
         - sudo pip install ipython matplotlib numpy scipy
@@ -249,8 +141,6 @@
     - compiler: gcc
       os: linux
       env: NEEDMATLAB=1
-      install:
-        - setup_precise
       script:
 
         # travis-wait seems to stop at 20 mins, regardless if output is being generated
@@ -278,59 +168,26 @@
 branches:
   except:
     - /.*appveyor.*/
-    
+
 before_install:
-  - set -e
-  - set -o pipefail  # otherwise, piping with grep discards exit statuses
+  - sudo /etc/init.d/mysql stop
+  - sudo /etc/init.d/postgresql stop
+  - sync
+  - free -t -m
   - pushd ../../ && git clone https://github.com/casadi/testbot.git
+  - pushd testbot && recipes/setup.sh && popd
   - source testbot/shellhelpers
-  - popd
-  - |
-    function unpack {
-      if [ "$1"==*.tar.gz ]; then
-        tar -xf $1 -C $2
-      elif [ "$1"==*7z ]; then
-        7za e $1 -o$2 -y
-      fi
-    }
-    function obtain {
-      travis_retry testbot/recipes/fetch.sh $1 && mkdir $2 && tar -xf $1 -C $2 && rm $1
-    }
-  - |
-    function setup_precise {
-      sudo /etc/init.d/mysql stop
-      sudo /etc/init.d/postgresql stop
-      
-      # We need some more recent packages
-      sudo add-apt-repository ppa:umn-claoit-rce/compute-packages -y
-      sudo add-apt-repository ppa:baltix-members/ppa -y #  for libslicot-dev
-      sudo add-apt-repository ppa:nodakai/valgrind -y
-      sudo add-apt-repository ppa:kedazo/doxygen-updates-precise -y
-      sudo add-apt-repository ppa:webupd8team/java -y
-      sync
-      free -t -m
-    }
-  - |
-    function setup_trusty {
-      echo 12
-    }
-    
-before_script:
-  - pushd ../../
-  - sudo apt-get update -qq
-  - sudo apt-get install p7zip-full python-dev -y
-  - pushd testbot && recipes/setup.sh && popd
-  - obtain libhsl.tar.gz libhsl
-  - obtain clang.tar.gz clang
+  - sudo apt-get install p7zip-full -y
+  - travis_retry testbot/recipes/fetch.sh libhsl.tar.gz && mkdir libhsl && tar -xf libhsl.tar.gz -C libhsl && rm libhsl.tar.gz
+  - travis_retry testbot/recipes/fetch.sh clang.tar.gz && mkdir clang && tar -xf clang.tar.gz -C clang && rm clang.tar.gz
   - travis_retry testbot/recipes/fetch.sh mosek7.tar.bz2 && tar -xf mosek7.tar.bz2 && rm mosek7.tar.bz2
   - git clone https://github.com/embotech/ecos.git && pushd ecos && make && popd
-  - obtain snopt7.tar.gz snopt7
+  - travis_retry testbot/recipes/fetch.sh snopt7.tar.gz && mkdir snopt7 && tar -xf snopt7.tar.gz -C snopt7 && rm snopt7.tar.gz
   - mkdir -p /home/travis/build/casadi/testbot
   - |
     if [ $NEEDMATLAB ]
     then
-      swig_matlab_file=`python testbot/helpers/gitmatch.py testbot/recipes/swig_matlab.yaml /home/travis/build/casadi/casadi`
-      travis_retry testbot/recipes/fetch.sh ${swig_matlab_file}.tar.gz && mkdir swig_matlab && tar -xf ${swig_matlab_file}.tar.gz -C swig_matlab && rm ${swig_matlab_file}.tar.gz
+      travis_retry testbot/recipes/fetch.sh swig_matlab.tar.gz && mkdir swig_matlab && tar -xf swig_matlab.tar.gz -C swig_matlab && rm swig_matlab.tar.gz
       pushd /home/travis/build/casadi/testbot && ln -s  /home/travis/build/swig_matlab  swig-matlab-install  && popd
     else
       travis_retry testbot/recipes/fetch.sh swig.tar.gz && mkdir swig && tar -xf swig.tar.gz -C swig && rm swig.tar.gz
@@ -340,13 +197,10 @@
   - pushd testbot/restricted/cplex && mkdir cplex && tar -xf cplex12.4.tar.gz -C cplex && mkdir concert && tar -xf cplex12.4-concert.tar.gz -C concert && rm cplex12.4-concert.tar.gz && popd
   - pushd testbot/restricted && mkdir -p worhp && cd  worhp && 7za e ../libworhp_debian7_amd64_gcc47_1.7-12970f3.7z -y && popd
   - popd
-<<<<<<< HEAD
-=======
   - sudo add-apt-repository ppa:umn-claoit-rce/compute-packages -y
   - sudo add-apt-repository ppa:nodakai/valgrind -y
   - sudo add-apt-repository ppa:kedazo/doxygen-updates-precise -y
   - sudo add-apt-repository ppa:webupd8team/java -y
->>>>>>> 16b92dfe
   - sudo apt-get update -qq
   - sudo apt-get install -q -y binutils gcc g++ gfortran git cmake liblapack-dev ipython python-dev python-numpy python-scipy python-matplotlib coinor-libipopt-dev libmumps-seq-dev libblas-dev liblapack-dev libxml2-dev
   - sudo pip install github3.py
@@ -355,4 +209,4 @@
   - pushd /home/travis/build/testbot/ && python -c "from github3 import login;from testbotcredentials import TestBotCredentials;tbc = TestBotCredentials();login(*tbc.github).repository('casadi','casadi').create_comment(sha='$TRAVIS_COMMIT',body='Failure reported by [travis](https://travis-ci.org/casadi/casadi/jobs/$TRAVIS_JOB_ID) in $TRAVIS_COMMIT_RANGE -- $TRAVIS_TEST_RESULT')" && popd
 
 
-language: cpp
+language: cpp