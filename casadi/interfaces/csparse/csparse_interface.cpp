/*
 *    This file is part of CasADi.
 *
 *    CasADi -- A symbolic framework for dynamic optimization.
 *    Copyright (C) 2010-2014 Joel Andersson, Joris Gillis, Moritz Diehl,
 *                            K.U. Leuven. All rights reserved.
 *    Copyright (C) 2011-2014 Greg Horn
 *
 *    CasADi is free software; you can redistribute it and/or
 *    modify it under the terms of the GNU Lesser General Public
 *    License as published by the Free Software Foundation; either
 *    version 3 of the License, or (at your option) any later version.
 *
 *    CasADi is distributed in the hope that it will be useful,
 *    but WITHOUT ANY WARRANTY; without even the implied warranty of
 *    MERCHANTABILITY or FITNESS FOR A PARTICULAR PURPOSE.  See the GNU
 *    Lesser General Public License for more details.
 *
 *    You should have received a copy of the GNU Lesser General Public
 *    License along with CasADi; if not, write to the Free Software
 *    Foundation, Inc., 51 Franklin Street, Fifth Floor, Boston, MA  02110-1301  USA
 *
 */


#include "csparse_interface.hpp"
#include "casadi/core/global_options.hpp"

using namespace std;
namespace casadi {

  extern "C"
  int CASADI_LINSOL_CSPARSE_EXPORT
  casadi_register_linsol_csparse(Linsol::Plugin* plugin) {
    plugin->creator = CsparseInterface::creator;
    plugin->name = "csparse";
    plugin->doc = CsparseInterface::meta_doc.c_str();
    plugin->version = 30;
    return 0;
  }

  extern "C"
  void CASADI_LINSOL_CSPARSE_EXPORT casadi_load_linsol_csparse() {
    Linsol::registerPlugin(casadi_register_linsol_csparse);
  }

  CsparseInterface::CsparseInterface(const std::string& name,
                                     const Sparsity& sparsity, int nrhs)
    : Linsol(name, sparsity, nrhs) {
  }

  CsparseInterface::~CsparseInterface() {
    clear_memory();
  }

  CsparseMemory::~CsparseMemory() {
    if (this->S) cs_sfree(this->S);
    if (this->N) cs_nfree(this->N);
  }

  void CsparseInterface::init(const Dict& opts) {
    // Call the init method of the base class
    Linsol::init(opts);
  }

  void CsparseInterface::init_memory(void* mem) const {
    auto m = static_cast<CsparseMemory*>(mem);
    m->N = 0;
    m->S = 0;
    m->A.nzmax = nnz_in(0);  // maximum number of entries
    m->A.m = size1_in(0); // number of rows
    m->A.n = size2_in(0); // number of columns
    m->A.p = const_cast<int*>(sparsity_in(0).colind()); // column pointers (size n+1)
    // or column indices (size nzmax)
    m->A.i = const_cast<int*>(sparsity_in(0).row()); // row indices, size nzmax
    m->A.x = 0; // numerical values, size nzmax
    m->A.nz = -1; // of entries in triplet matrix, -1 for compressed-col

    // Temporary
    m->temp_.resize(m->A.n);

    // Has the routine been called once
    m->called_once_ = false;
  }

  void CsparseInterface::linsol_factorize(void* mem, const double* A) const {
    auto m = static_cast<CsparseMemory*>(mem);
    casadi_assert(A!=0);

    // Set the nonzeros of the matrix
    m->A.x = const_cast<double*>(A);

    if (!m->called_once_) {
      if (verbose()) {
        userOut() << "CsparseInterface::prepare: symbolic factorization" << endl;
      }

      // ordering and symbolic analysis
      int order = 0; // ordering?
      if (m->S) cs_sfree(m->S);
      m->S = cs_sqr(order, &m->A, 0) ;
    }

    m->called_once_ = true;

    // Make sure that all entries of the linear system are valid
    for (int k=0; k<sparsity_.nnz(); ++k) {
      casadi_assert_message(!isnan(A[k]), "Nonzero " << k << " is not-a-number");
      casadi_assert_message(!isinf(A[k]), "Nonzero " << k << " is infinite");
    }

    if (verbose()) {
      userOut() << "CsparseInterface::prepare: numeric factorization" << endl;
      userOut() << "linear system to be factorized = " << endl;
      DM(sparsity_, vector<double>(A, A+sparsity_.nnz())).print_sparse();
    }

    double tol = 1e-8;

    if (m->N) cs_nfree(m->N);
    m->N = cs_lu(&m->A, m->S, tol) ;                 // numeric LU factorization
    if (m->N==0) {
      DM temp(sparsity_, vector<double>(A, A+sparsity_.nnz()));
      temp = sparsify(temp);
      if (temp.sparsity().is_singular()) {
        stringstream ss;
        ss << "CsparseInterface::prepare: factorization failed due to matrix"
          " being singular. Matrix contains numerical zeros which are "
            "structurally non-zero. Promoting these zeros to be structural "
            "zeros, the matrix was found to be structurally rank deficient."
            " sprank: " << sprank(temp.sparsity()) << " <-> " << temp.size2() << endl;
        if (verbose()) {
          ss << "Sparsity of the linear system: " << endl;
          sparsity_.print(ss); // print detailed
        }
        throw CasadiException(ss.str());
      } else {
        stringstream ss;
        ss << "CsparseInterface::prepare: factorization failed, check if Jacobian is singular"
           << endl;
        if (verbose()) {
          ss << "Sparsity of the linear system: " << endl;
          sparsity_.print(ss); // print detailed
        }
        throw CasadiException(ss.str());
      }
    }
    casadi_assert(m->N!=0);
  }

  void CsparseInterface::linsol_solve(void* mem, double* x, int nrhs, bool tr) const {
    auto m = static_cast<CsparseMemory*>(mem);
    casadi_assert(m->N!=0);

    double *t = &m->temp_.front();

    for (int k=0; k<nrhs; ++k) {
      if (tr) {
        cs_pvec(m->S->q, x, t, m->A.n) ;       // t = P2*b
        casadi_assert(m->N->U!=0);
        cs_utsolve(m->N->U, t) ;              // t = U'\t
        cs_ltsolve(m->N->L, t) ;              // t = L'\t
        cs_pvec(m->N->pinv, t, x, m->A.n) ;    // x = P1*t
      } else {
        cs_ipvec(m->N->pinv, x, t, m->A.n) ;   // t = P1\b
        cs_lsolve(m->N->L, t) ;               // t = L\t
        cs_usolve(m->N->U, t) ;               // t = U\t
        cs_ipvec(m->S->q, t, x, m->A.n) ;      // x = P2\t
      }
      x += ncol();
    }
<<<<<<< HEAD

    if (CasadiOptions::profiling && CasadiOptions::profilingBinary) {
      double time_stop = getRealTime(); // Stop timer
      profileWriteTime(CasadiOptions::profilingLog, this, 1,
                       time_stop-time_start,
                       time_stop-time_start);
      profileWriteExit(CasadiOptions::profilingLog, this, time_stop-time_start);
    }
  }


  void CsparseInterface::generate(const std::vector<int>& arg, const std::vector<int>& res,
   CodeGenerator& g, int nrhs, bool transpose) const {

    casadi_error("Not implemented");

    /**
    int m = input().size1();
    int n = input().size2();

    g.declarations << "#define CASADI_CSPARSE_EXPORT" << endl;

    g.declarations << "#include \"/home/jgillis/programs/casadi/external_packages/CSparse/Include/cs.h\"" << endl;
    g.declarations << "typedef cs ns_csparse_cs;" << endl;
    g.declarations << "typedef css ns_csparse_css;" << endl;

    g.body << "ns_csparse_cs A;" << endl;
    g.body << "A.nzmax = " << input().nnz() << ";" << endl;
    g.body << "A.m = " << m << ";" << endl;
    g.body << "A.n = " << m << ";" << endl;

    g.body << "A.p = " << g.sparsity(input(LINSOL_A).sparsity()) << "+2;" << endl;
    g.body << "A.i = " << g.sparsity(input(LINSOL_A).sparsity()) << "+" << 3+ncol() << ";" << endl;
    g.body << "A.x = " << g.work(arg[1], input(LINSOL_A).nnz()) << ";" << endl;
    g.body << "A.nz = -1;" << endl;

    int order = 0;
    css *S = cs_sqr(order, &A_, 0);
    g.body << "ns_csparse_css S;" << endl;

    if (S->pinv) {
      g.body << "S.pinv = " << g.getConstant(std::vector<int>(S->pinv,S->pinv+m+n),true) << ";" << endl;
    } else {
      g.body << "S.pinv = 0;" << endl;
    }
    if (S->q) {
      g.body << "S.q = " << g.getConstant(std::vector<int>(S->q,S->q+n),true) << ";" << endl;
    } else {
      g.body << "S.q = 0;" << endl;
    }
    if (S->parent) {
      g.body << "S.parent = " << g.getConstant(std::vector<int>(S->parent,S->parent+n),true) << ";" << endl;
    } else {
      g.body << "S.parent = 0;" << endl;
    }
    if (S->cp) {
      g.body << "S.cp = " << g.getConstant(std::vector<int>(S->cp,S->cp+n),true) << ";" << endl;
    } else {
      g.body << "S.cp = 0;" << endl;
    }
    if (S->leftmost) {
      g.body << "S.leftmost = " << g.getConstant(std::vector<int>(S->leftmost,S->leftmost+n),true) << ";" << endl;
    } else {
      g.body << "S.leftmost = 0;" << endl;
    }
    g.body << "S.m2 = " << S->m2 << ";" << endl;
    g.body << "S.lnz = " << S->lnz << ";" << endl;
    g.body << "S.unz = " << S->unz << ";" << endl;

    cs_sfree(S);

    g.body << "double t[" << input().size2() << "];" << endl;

    g.body << "csn *N = cs_lu(&A, &S, 1e-8);" << endl;

    g.body << "double *x = " << g.work(arg[0], input(LINSOL_B).nnz()) << ";" << endl;

    for (int k=0; k<input(LINSOL_B).size2(); ++k) {
      if (transpose) {
        g.body << "cs_pvec(S.q, x, temp, A.n);" << endl;
        g.body << "cs_utsolve(N->U, t);" << endl;
        g.body << "cs_ltsolve(N->L, t);" << endl;
        g.body << "cs_pvec(N->pinv, t, x, A.n);" << endl;
      } else {
        g.body << "cs_ipvec(N->pinv, x, t, A.n);" << endl;
        g.body << "cs_lsolve(N->L, t) ;" << endl;
        g.body << "cs_usolve(N->U, t) ;" << endl;
        g.body << "cs_ipvec(S.q, t, x, A.n) ;" << endl;
      }
      g.body << "x += " << ncol() << ";" << endl;
    }

    g.body << "cs_nfree(N);" << endl;
    */
  }


  CsparseInterface* CsparseInterface::clone() const {
    return new CsparseInterface(input(LINSOL_A).sparsity(), input(LINSOL_B).size2());
=======
>>>>>>> 16b92dfe
  }

} // namespace casadi<|MERGE_RESOLUTION|>--- conflicted
+++ resolved
@@ -169,108 +169,6 @@
       }
       x += ncol();
     }
-<<<<<<< HEAD
-
-    if (CasadiOptions::profiling && CasadiOptions::profilingBinary) {
-      double time_stop = getRealTime(); // Stop timer
-      profileWriteTime(CasadiOptions::profilingLog, this, 1,
-                       time_stop-time_start,
-                       time_stop-time_start);
-      profileWriteExit(CasadiOptions::profilingLog, this, time_stop-time_start);
-    }
-  }
-
-
-  void CsparseInterface::generate(const std::vector<int>& arg, const std::vector<int>& res,
-   CodeGenerator& g, int nrhs, bool transpose) const {
-
-    casadi_error("Not implemented");
-
-    /**
-    int m = input().size1();
-    int n = input().size2();
-
-    g.declarations << "#define CASADI_CSPARSE_EXPORT" << endl;
-
-    g.declarations << "#include \"/home/jgillis/programs/casadi/external_packages/CSparse/Include/cs.h\"" << endl;
-    g.declarations << "typedef cs ns_csparse_cs;" << endl;
-    g.declarations << "typedef css ns_csparse_css;" << endl;
-
-    g.body << "ns_csparse_cs A;" << endl;
-    g.body << "A.nzmax = " << input().nnz() << ";" << endl;
-    g.body << "A.m = " << m << ";" << endl;
-    g.body << "A.n = " << m << ";" << endl;
-
-    g.body << "A.p = " << g.sparsity(input(LINSOL_A).sparsity()) << "+2;" << endl;
-    g.body << "A.i = " << g.sparsity(input(LINSOL_A).sparsity()) << "+" << 3+ncol() << ";" << endl;
-    g.body << "A.x = " << g.work(arg[1], input(LINSOL_A).nnz()) << ";" << endl;
-    g.body << "A.nz = -1;" << endl;
-
-    int order = 0;
-    css *S = cs_sqr(order, &A_, 0);
-    g.body << "ns_csparse_css S;" << endl;
-
-    if (S->pinv) {
-      g.body << "S.pinv = " << g.getConstant(std::vector<int>(S->pinv,S->pinv+m+n),true) << ";" << endl;
-    } else {
-      g.body << "S.pinv = 0;" << endl;
-    }
-    if (S->q) {
-      g.body << "S.q = " << g.getConstant(std::vector<int>(S->q,S->q+n),true) << ";" << endl;
-    } else {
-      g.body << "S.q = 0;" << endl;
-    }
-    if (S->parent) {
-      g.body << "S.parent = " << g.getConstant(std::vector<int>(S->parent,S->parent+n),true) << ";" << endl;
-    } else {
-      g.body << "S.parent = 0;" << endl;
-    }
-    if (S->cp) {
-      g.body << "S.cp = " << g.getConstant(std::vector<int>(S->cp,S->cp+n),true) << ";" << endl;
-    } else {
-      g.body << "S.cp = 0;" << endl;
-    }
-    if (S->leftmost) {
-      g.body << "S.leftmost = " << g.getConstant(std::vector<int>(S->leftmost,S->leftmost+n),true) << ";" << endl;
-    } else {
-      g.body << "S.leftmost = 0;" << endl;
-    }
-    g.body << "S.m2 = " << S->m2 << ";" << endl;
-    g.body << "S.lnz = " << S->lnz << ";" << endl;
-    g.body << "S.unz = " << S->unz << ";" << endl;
-
-    cs_sfree(S);
-
-    g.body << "double t[" << input().size2() << "];" << endl;
-
-    g.body << "csn *N = cs_lu(&A, &S, 1e-8);" << endl;
-
-    g.body << "double *x = " << g.work(arg[0], input(LINSOL_B).nnz()) << ";" << endl;
-
-    for (int k=0; k<input(LINSOL_B).size2(); ++k) {
-      if (transpose) {
-        g.body << "cs_pvec(S.q, x, temp, A.n);" << endl;
-        g.body << "cs_utsolve(N->U, t);" << endl;
-        g.body << "cs_ltsolve(N->L, t);" << endl;
-        g.body << "cs_pvec(N->pinv, t, x, A.n);" << endl;
-      } else {
-        g.body << "cs_ipvec(N->pinv, x, t, A.n);" << endl;
-        g.body << "cs_lsolve(N->L, t) ;" << endl;
-        g.body << "cs_usolve(N->U, t) ;" << endl;
-        g.body << "cs_ipvec(S.q, t, x, A.n) ;" << endl;
-      }
-      g.body << "x += " << ncol() << ";" << endl;
-    }
-
-    g.body << "cs_nfree(N);" << endl;
-    */
-  }
-
-
-  CsparseInterface* CsparseInterface::clone() const {
-    return new CsparseInterface(input(LINSOL_A).sparsity(), input(LINSOL_B).size2());
-=======
->>>>>>> 16b92dfe
   }
 
 } // namespace casadi