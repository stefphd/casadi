/*
 *    This file is part of CasADi.
 *
 *    CasADi -- A symbolic framework for dynamic optimization.
 *    Copyright (C) 2010 by Joel Andersson, Moritz Diehl, K.U.Leuven. All rights reserved.
 *
 *    CasADi is free software; you can redistribute it and/or
 *    modify it under the terms of the GNU Lesser General Public
 *    License as published by the Free Software Foundation; either
 *    version 3 of the License, or (at your option) any later version.
 *
 *    CasADi is distributed in the hope that it will be useful,
 *    but WITHOUT ANY WARRANTY; without even the implied warranty of
 *    MERCHANTABILITY or FITNESS FOR A PARTICULAR PURPOSE.  See the GNU
 *    Lesser General Public License for more details.
 *
 *    You should have received a copy of the GNU Lesser General Public
 *    License along with CasADi; if not, write to the Free Software
 *    Foundation, Inc., 51 Franklin Street, Fifth Floor, Boston, MA  02110-1301  USA
 *
 */

#include <iostream>
#include <fstream>
#include <ctime>
#include <symbolic/casadi.hpp>
#include <interfaces/ipopt/ipopt_solver.hpp>
#include <symbolic/stl_vector_tools.hpp>

using namespace CasADi;
using namespace std;

int main(){
    
  cout << "program started" << endl;
      
  // Dimensions
  int nu = 20;  // Number of control segments
  int nj = 100; // Number of integration steps per control segment

  // optimization variable
  vector<SX> u = ssym("u",nu).data(); // control

  SX s_0 = 0; // initial position
  SX v_0 = 0; // initial speed
  SX m_0 = 1; // initial mass
  
  SX dt = 10.0/(nj*nu); // time step
  SX alpha = 0.05; // friction
  SX beta = 0.1; // fuel consumption rate

  // Trajectory
  vector<SX> s_traj(nu), v_traj(nu), m_traj(nu);

  // Integrate over the interval with Euler forward
  SX s = s_0, v = v_0, m = m_0;
  for(int k=0; k<nu; ++k){
    for(int j=0; j<nj; ++j){
      s += dt*v;
      v += dt / m * (u[k]- alpha * v*v);
      m += -dt * beta*u[k]*u[k];
    }
    s_traj[k] = s;
    v_traj[k] = v;
    m_traj[k] = m;
  }

  // Objective function
  SX f = 0;
  for(int i=0; i<u.size(); ++i)
    f += u[i]*u[i];
    
  // Terminal constraints
  vector<SX> g(2);
  g[0] = s;
  g[1] = v;
  g.insert(g.end(),v_traj.begin(),v_traj.end());
  
  // Create the NLP
  SXFunction ffcn(u,f); // objective function
  SXFunction gfcn(u,g); // constraint
  
  // Allocate an NLP solver
  IpoptSolver solver(ffcn,gfcn);

  // Set options
  solver.setOption("generate_hessian",true);

  // initialize the solver
  solver.init();

  // Bounds on u and initial condition
  vector<double> umin(nu), umax(nu), uinit(nu);
  for(int i=0; i<nu; ++i){
    umin[i] = -10;
    umax[i] =  10;
    uinit[i] = 0.4;
  }
<<<<<<< HEAD
  solver.setInput(umin,"lbx");
  solver.setInput(umax,"ubx");
  solver.setInput(uinit,"x_init");
=======
  solver.setInput(umin,NLP_LBX);
  solver.setInput(umax,NLP_UBX);
  solver.setInput(uinit,NLP_SOLVER_X0);
>>>>>>> 2cbaca5f
  
  // Bounds on g
  vector<double> gmin(2), gmax(2);
  gmin[0] = gmax[0] = 10;
  gmin[1] = gmax[1] =  0;
  gmin.resize(2+nu, -numeric_limits<double>::infinity());
  gmax.resize(2+nu, 1.1);
  
  solver.setInput(gmin,"lbg");
  solver.setInput(gmax,"ubg");

  // Solve the problem
  solver.solve();
  
  // Print the optimal cost
  double cost;
<<<<<<< HEAD
  solver.getOutput(cost,"cost");
=======
  solver.getOutput(cost,NLP_SOLVER_F);
>>>>>>> 2cbaca5f
  cout << "optimal cost: " << cost << endl;

  // Print the optimal solution
  vector<double> uopt(nu);
<<<<<<< HEAD
  solver.getOutput(uopt,"x_opt");
=======
  solver.getOutput(uopt,NLP_SOLVER_X);
>>>>>>> 2cbaca5f
  cout << "optimal control: " << uopt << endl;

  // Get the state trajectory
  vector<double> sopt(nu), vopt(nu), mopt(nu);
  vector<Matrix<SX> > xfcn_out(3);
  xfcn_out[0] = s_traj;
  xfcn_out[1] = v_traj;
  xfcn_out[2] = m_traj;
  SXFunction xfcn(u,xfcn_out);
  xfcn.init();
  xfcn.setInput(uopt);
  xfcn.evaluate();
  xfcn.getOutput(sopt,0);
  xfcn.getOutput(vopt,1);
  xfcn.getOutput(mopt,2);
  cout << "position: " << sopt << endl;
  cout << "velocity: " << vopt << endl;
  cout << "mass:     " << mopt << endl;

  // Create Matlab script to plot the solution
  ofstream file;
  string filename = "rocket_ipopt_results.m";
  file.open(filename.c_str());
  file << "% Results file from " __FILE__ << endl;
  file << "% Generated " __DATE__ " at " __TIME__ << endl;
  file << endl;
  file << "cost = " << cost << ";" << endl;
  file << "u = " << uopt << ";" << endl;

  // Save results to file
  file << "t = linspace(0,10.0," << nu << ");"<< endl;
  file << "s = " << sopt << ";" << endl;
  file << "v = " << vopt << ";" << endl;
  file << "m = " << mopt << ";" << endl;
  
  // Finalize the results file
  file << endl;
  file << "% Plot the results" << endl;
  file << "figure(1);" << endl;
  file << "clf;" << endl << endl;
  
  file << "subplot(2,2,1);" << endl;
  file << "plot(t,s);" << endl;
  file << "grid on;" << endl;
  file << "xlabel('time [s]');" << endl;
  file << "ylabel('position [m]');" << endl << endl;
  
  file << "subplot(2,2,2);" << endl;
  file << "plot(t,v);" << endl;
  file << "grid on;" << endl;
  file << "xlabel('time [s]');" << endl;
  file << "ylabel('velocity [m/s]');" << endl << endl;
  
  file << "subplot(2,2,3);" << endl;
  file << "plot(t,m);" << endl;
  file << "grid on;" << endl;
  file << "xlabel('time [s]');" << endl;
  file << "ylabel('mass [kg]');" << endl << endl;
  
  file << "subplot(2,2,4);" << endl;
  file << "plot(t,u);" << endl;
  file << "grid on;" << endl;
  file << "xlabel('time [s]');" << endl;
  file << "ylabel('Thrust [kg m/s^2]');" << endl << endl;
  
  file.close();
  cout << "Results saved to \"" << filename << "\"" << endl;

  return 0;
}
<|MERGE_RESOLUTION|>--- conflicted
+++ resolved
@@ -96,15 +96,9 @@
     umax[i] =  10;
     uinit[i] = 0.4;
   }
-<<<<<<< HEAD
   solver.setInput(umin,"lbx");
   solver.setInput(umax,"ubx");
-  solver.setInput(uinit,"x_init");
-=======
-  solver.setInput(umin,NLP_LBX);
-  solver.setInput(umax,NLP_UBX);
-  solver.setInput(uinit,NLP_SOLVER_X0);
->>>>>>> 2cbaca5f
+  solver.setInput(uinit,"x0");
   
   // Bounds on g
   vector<double> gmin(2), gmax(2);
@@ -121,20 +115,12 @@
   
   // Print the optimal cost
   double cost;
-<<<<<<< HEAD
-  solver.getOutput(cost,"cost");
-=======
-  solver.getOutput(cost,NLP_SOLVER_F);
->>>>>>> 2cbaca5f
+  solver.getOutput(cost,"f");
   cout << "optimal cost: " << cost << endl;
 
   // Print the optimal solution
   vector<double> uopt(nu);
-<<<<<<< HEAD
-  solver.getOutput(uopt,"x_opt");
-=======
-  solver.getOutput(uopt,NLP_SOLVER_X);
->>>>>>> 2cbaca5f
+  solver.getOutput(uopt,"x");
   cout << "optimal control: " << uopt << endl;
 
   // Get the state trajectory
