--- conflicted
+++ resolved
@@ -52,8 +52,7 @@
   nlp_solver.init()
   
   # Solve the NLP
-<<<<<<< HEAD
-  nlp_solver.setInput(x0,"x_init")
+  nlp_solver.setInput(x0,"x0")
   nlp_solver.input("ubx").setAll(N.inf)
   nlp_solver.input("lbx").setZero()
   nlp_solver.setInput(b,"lbg")
@@ -65,20 +64,6 @@
   
   # Check if feasible
   print "Residual = ", mul(A,nlp_solver.output("x_opt"))-b
-=======
-  nlp_solver.setInput(x0,NLP_SOLVER_X0)
-  nlp_solver.input(NLP_UBX).setAll(N.inf)
-  nlp_solver.input(NLP_LBX).setZero()
-  nlp_solver.setInput(b,NLP_LBG)
-  nlp_solver.setInput(b,NLP_UBG)  
-  nlp_solver.solve()
-  
-  # Print the solution
-  print "Solution for ", solver, ": ", nlp_solver.output(NLP_SOLVER_X)
-  
-  # Check if feasible
-  print "Residual = ", mul(A,nlp_solver.output(NLP_SOLVER_X))-b
->>>>>>> 2cbaca5f
 
 
 
