/*
 *    This file is part of CasADi.
 *
 *    CasADi -- A symbolic framework for dynamic optimization.
 *    Copyright (C) 2010 by Joel Andersson, Moritz Diehl, K.U.Leuven. All rights reserved.
 *
 *    CasADi is free software; you can redistribute it and/or
 *    modify it under the terms of the GNU Lesser General Public
 *    License as published by the Free Software Foundation; either
 *    version 3 of the License, or (at your option) any later version.
 *
 *    CasADi is distributed in the hope that it will be useful,
 *    but WITHOUT ANY WARRANTY; without even the implied warranty of
 *    MERCHANTABILITY or FITNESS FOR A PARTICULAR PURPOSE.  See the GNU
 *    Lesser General Public License for more details.
 *
 *    You should have received a copy of the GNU Lesser General Public
 *    License along with CasADi; if not, write to the Free Software
 *    Foundation, Inc., 51 Franklin Street, Fifth Floor, Boston, MA  02110-1301  USA
 *
 */

#include "cvodes_internal.hpp"
#include "casadi/fx/sx_function_internal.hpp"
#include "casadi/stl_vector_tools.hpp"
#include "casadi/sx/sx_tools.hpp"
#include <cassert>

using namespace std;
namespace CasADi{
namespace Sundials{

CVodesInternal* CVodesInternal::clone() const{
  // Copying initialized objects are not allowed since they contain pointers
  if(is_init) throw CasadiException("CVodesInternal::clone: cannot clone an initialized object");
  
  // Return a deep copy
  return new CVodesInternal(*this);
}
  
int CVodesInternal::getNX(const FX& f, const FX& q){
  // Check dimensions
  if(f.getNumInputs()!=ODE_NUM_IN) throw CasadiException("CVodesInternal: f has wrong number of inputs");
  if(f.getNumOutputs()!=ODE_NUM_OUT) throw CasadiException("CVodesInternal: f has wrong number of outputs");
  if(!q.isNull()){
    if(q.getNumInputs()!=ODE_NUM_IN) throw CasadiException("CVodesInternal: q has wrong number of inputs");
    if(q.getNumOutputs()!=ODE_NUM_OUT) throw CasadiException("CVodesInternal: q has wrong number of outputs");
  }

  // Number of states
  int nx = f.output().numel();
  
  // Add quadratures, if any_
  if(!q.isNull()) nx += q.output().numel();
  
  return nx;
}

int CVodesInternal::getNP(const FX& f){
  return f.input(ODE_P).numel();
}
  
CVodesInternal::CVodesInternal(const FX& f, const FX& q) : f_(f), q_(q){
  addOption("linear_multistep_method",     OT_STRING,  "bdf"); // "bdf" or "adams"
  addOption("nonlinear_solver_iteration",  OT_STRING,  "newton"); // "newton" or "functional"
  addOption("fsens_all_at_once",           OT_BOOLEAN,true); // calculate all right hand sides of the sensitivity equations at once

  mem_ = 0;

  y0_ = y_ = 0;
  yQ0_ = yQ_ = 0;

  is_init = false;

  // Get dimensions
  setDimensions(getNX(f,q), getNP(f),0);
  
<<<<<<< HEAD
  ny_ = f.output().get().numel();
  nq_ = q.isNull() ? 0 : q.output().get().numel();
=======
  ny_ = f.output().numel();
  nq_ = q.isNull() ? 0 : q.output().numel();
>>>>>>> 70136d96

}

CVodesInternal::~CVodesInternal(){ 
  if(mem_) CVodeFree(&mem_);

  // ODE integration
  if(y0_) N_VDestroy_Serial(y0_);
  if(y_) N_VDestroy_Serial(y_);
  if(yQ0_) N_VDestroy_Serial(yQ0_);
  if(yQ_) N_VDestroy_Serial(yQ_);
  
  // Forward problem
  for(vector<N_Vector>::iterator it=yS0_.begin(); it != yS0_.end(); ++it)   if(*it) N_VDestroy_Serial(*it);
  for(vector<N_Vector>::iterator it=yS_.begin(); it != yS_.end(); ++it)     if(*it) N_VDestroy_Serial(*it);
  for(vector<N_Vector>::iterator it=yQS0_.begin(); it != yQS0_.end(); ++it) if(*it) N_VDestroy_Serial(*it);
  for(vector<N_Vector>::iterator it=yQS_.begin(); it != yQS_.end(); ++it)   if(*it) N_VDestroy_Serial(*it);
  
  // Adjoint problem
  for(vector<N_Vector>::iterator it=yB0_.begin(); it != yB0_.end(); ++it)   if(*it) N_VDestroy_Serial(*it);
  for(vector<N_Vector>::iterator it=yB_.begin(); it != yB_.end(); ++it)     if(*it) N_VDestroy_Serial(*it);
//  for(vector<N_Vector>::iterator it=yQB0_.begin(); it != yQB0_.end(); ++it) if(*it) N_VDestroy_Serial(*it);
  for(vector<N_Vector>::iterator it=yQB_.begin(); it != yQB_.end(); ++it)   if(*it) N_VDestroy_Serial(*it);
}

void CVodesInternal::init(){
  IntegratorInternal::init();

  // Init ODE rhs function and quadrature functions
  f_.init();
  if(!q_.isNull()) q_.init();

  // Try to generate a jacobian of none provided
  if(!linsol_.isNull() && M_.isNull()){
    SXFunction f = shared_cast<SXFunction>(f_);
    if(!f.isNull()){
      // Get the Jacobian in the Newton iteration
      SX gamma("gamma");
      SXMatrix jac = eyeSX(ny_) - gamma * f.jac(ODE_Y,ODE_RHS);
      
      // Jacobian function
      vector<vector<SX> > jac_in(Sundials::M_NUM_IN);
      jac_in[M_T] = f->inputv.at(ODE_T);
      jac_in[M_Y] = f->inputv.at(ODE_Y);
      jac_in[M_P] = f->inputv.at(ODE_P);
      jac_in[M_GAMMA] = vector<SX>(1,gamma);
      SXFunction M(jac_in,jac);
      
      // Pass sparsity to linear solver
      linsol_.setSparsity(jac.rowind(),jac.col());
      
      // Save function
      M_ = M;
    }
  }
  
  if(!M_.isNull()) M_.init();
  if(!linsol_.isNull()) linsol_.init();

  // Get the number of forward and adjoint directions
  nfdir_f_ = f_.getOption("number_of_fwd_dir").toInt();
  nadir_f_ = f_.getOption("number_of_adj_dir").toInt();
  nfdir_q_ = q_.isNull() ? 0 : q_.getOption("number_of_fwd_dir").toInt();
  nadir_q_ = q_.isNull() ? 0 : q_.getOption("number_of_adj_dir").toInt();

  // Quick return if already initialized
  if(is_init){
    reset(ad_order_,ad_order_);
    return;
  }

  // Sundials return flag
  int flag;

  int lmm; // linear multistep method
  if(getOption("linear_multistep_method")=="adams")  lmm = CV_ADAMS;
  else if(getOption("linear_multistep_method")=="bdf") lmm = CV_BDF;
  else throw CasadiException("Unknown linear multistep method");

  int iter; // nonlinear solver iteration
  if(getOption("nonlinear_solver_iteration")=="newton") iter = CV_NEWTON;
  else if(getOption("nonlinear_solver_iteration")=="functional") iter = CV_FUNCTIONAL;
  else throw CasadiException("Unknown nonlinear solver iteration");

  // Create CVodes memory block
  mem_ = CVodeCreate(lmm,iter);
  if(mem_==0) throw CasadiException("CVodeCreate: Creation failed");

  // Allocate n-vectors for ivp
  y0_ = N_VMake_Serial(ny_,&input(INTEGRATOR_X0)[0]);
  y_ = N_VMake_Serial(ny_,&output(INTEGRATOR_XF)[0]);

  // Set error handler function
  flag = CVodeSetErrHandlerFn(mem_, ehfun_wrapper, this);
  if(flag != CV_SUCCESS) cvodes_error("CVodeSetErrHandlerFn",flag);

  // Initialize CVodes
  double t0 = 0;
  flag = CVodeInit(mem_, rhs_wrapper, t0, y0_);
  if(flag!=CV_SUCCESS) cvodes_error("CVodeInit",flag);

  // Set tolerances
  flag = CVodeSStolerances(mem_, reltol_, abstol_);
  if(flag!=CV_SUCCESS) cvodes_error("CVodeInit",flag);

  // Maximum number of steps
  CVodeSetMaxNumSteps(mem_, getOption("max_num_steps").toInt());
  if(flag != CV_SUCCESS) cvodes_error("CVodeSetMaxNumSteps",flag);
  
  // attach a linear solver
  if(getOption("linear_solver")=="dense"){
    // Dense jacobian
    flag = CVDense(mem_, ny_);
    if(flag!=CV_SUCCESS) cvodes_error("CVDense",flag);
    if(exact_jacobian_){
      // Create jacobian if it does not exist
      if(jac_f_.isNull()) jac_f_ = f_.jacobian(ODE_Y,ODE_RHS);
      jac_f_.init();
      
      // Pass to CVodes
      flag = CVDlsSetDenseJacFn(mem_, djac_wrapper);
      if(flag!=CV_SUCCESS) cvodes_error("CVDlsSetDenseJacFn",flag);
    }
  } else if(getOption("linear_solver")=="banded") {
    // Banded jacobian
    flag = CVBand(mem_, ny_, getOption("upper_bandwidth").toInt(), getOption("lower_bandwidth").toInt());
    if(flag!=CV_SUCCESS) cvodes_error("CVBand",flag);
    if(exact_jacobian_){
      flag = CVDlsSetBandJacFn(mem_, bjac_wrapper);
      if(flag!=CV_SUCCESS) cvodes_error("CVDlsSetBandJacFn",flag);
    }
  } else if(getOption("linear_solver")=="iterative") {
    // Sparse (iterative) solver  

    // Preconditioning type
    int pretype;
    if(getOption("pretype")=="none")               pretype = PREC_NONE;
    else if(getOption("pretype")=="left")          pretype = PREC_LEFT;
    else if(getOption("pretype")=="right")         pretype = PREC_RIGHT;
    else if(getOption("pretype")=="both")          pretype = PREC_BOTH;
    else                                           throw CasadiException("Unknown preconditioning type");

    // Max dimension of the Krylov space
    int maxl = getOption("max_krylov").toInt();

    // Attach the sparse solver  
    if(getOption("iterative_solver")=="gmres"){
      flag = CVSpgmr(mem_, pretype, maxl);
      if(flag!=CV_SUCCESS) cvodes_error("CVBand",flag);      
    } else if(getOption("iterative_solver")=="bcgstab") {
      flag = CVSpbcg(mem_, pretype, maxl);
      if(flag!=CV_SUCCESS) cvodes_error("CVSpbcg",flag);
    } else if(getOption("iterative_solver")=="tfqmr") {
      flag = CVSptfqmr(mem_, pretype, maxl);
      if(flag!=CV_SUCCESS) cvodes_error("CVSptfqmr",flag);
    } else throw CasadiException("CVODES: Unknown sparse solver");
      
    // Attach functions for jacobian information
    if(exact_jacobian_){
      flag = CVSpilsSetJacTimesVecFn(mem_, jtimes_wrapper);
      if(flag!=CV_SUCCESS) cvodes_error("CVSpilsSetJacTimesVecFn",flag);      
    }
    
    // Add a preconditioner
    if(getOption("use_preconditioner")==true){
      // Make sure that a Jacobian has been provided
      if(M_.isNull()) throw CasadiException("IdasInternal::init(): No Jacobian has been provided.");

      // Make sure that a linear solver has been providided
      if(linsol_.isNull()) throw CasadiException("IdasInternal::init(): No user defined linear solver has been provided.");

      // Pass to IDA
      flag = CVSpilsSetPreconditioner(mem_, psetup_wrapper, psolve_wrapper);
      if(flag != CV_SUCCESS) cvodes_error("CVSpilsSetPreconditioner",flag);
    }    
  } else if(getOption("linear_solver")=="user_defined") {
    initUserDefinedLinearSolver();
  } else throw CasadiException("Unknown linear solver ");

  // Set user data
  flag = CVodeSetUserData(mem_,this);
  if(flag!=CV_SUCCESS) cvodes_error("CVodeSetUserData",flag);

  // Quadrature equations
  if(nq_>0){
    // Allocate n-vectors for quadratures
    yQ0_ = N_VMake_Serial(nq_,&input(INTEGRATOR_X0)[ny_]);
    yQ_ = N_VMake_Serial(nq_,&output(INTEGRATOR_XF)[ny_]);

    // Initialize quadratures in CVodes
    flag = CVodeQuadInit(mem_, rhsQ_wrapper, yQ0_);
    if(flag != CV_SUCCESS) cvodes_error("CVodeQuadInit",flag);
    
    // Should the quadrature errors be used for step size control?
    if(getOption("quad_err_con").toInt()){
      flag = CVodeSetQuadErrCon(mem_, true);
      if(flag != CV_SUCCESS) cvodes_error("IDASetQuadErrCon",flag);
      
      // Quadrature error tolerances
      flag = CVodeQuadSStolerances(mem_, reltol_, abstol_); // TODO: vector absolute tolerances
      if(flag != CV_SUCCESS) cvodes_error("CVodeQuadSStolerances",flag);
    }
  }
  
// Sensitivities
  if(ad_order_>0){

    // Forward sensitivity problem
    if(nfdir_>0){
      // Allocate n-vectors
      yS0_.resize(nfdir_,0);
      yS_.resize(nfdir_,0);
      for(int i=0; i<nfdir_; ++i){
        yS0_[i] = N_VMake_Serial(ny_,&fwdSeed(INTEGRATOR_X0,i)[0]);
        yS_[i] = N_VMake_Serial(ny_,&fwdSens(INTEGRATOR_XF,i)[0]);
      }

      // Allocate n-vectors for quadratures
      if(nq_>0){
        yQS0_.resize(nfdir_,0);
        yQS_.resize(nfdir_,0);
        for(int i=0; i<nfdir_; ++i){
          yQS0_[i] = N_VMake_Serial(nq_,&fwdSeed(INTEGRATOR_X0,i)[ny_]);
          yQS_[i] = N_VMake_Serial(nq_,&fwdSens(INTEGRATOR_XF,i)[ny_]);
        }
      }
      
    // Calculate all forward sensitivity right hand sides at once?
    bool all_at_once = getOption("fsens_all_at_once").toInt();
      
    // Get the sensitivity method
    if(getOption("sensitivity_method")=="simultaneous") ism_ = CV_SIMULTANEOUS;
    else if(getOption("sensitivity_method")=="staggered") ism_ = all_at_once ? CV_STAGGERED : CV_STAGGERED1;
    else throw CasadiException("CVodes: Unknown sensitivity method");
  
    // Initialize forward sensitivities
    if(finite_difference_fsens_){
      // Use finite differences to calculate the residual in the forward sensitivity equations
      if(all_at_once){
        flag = CVodeSensInit(mem_,nfdir_,ism_,0,&yS0_[0]);
        if(flag != CV_SUCCESS) cvodes_error("CVodeSensInit",flag);
      } else {
        flag = CVodeSensInit1(mem_,nfdir_,ism_,0,&yS0_[0]);
        if(flag != CV_SUCCESS) cvodes_error("CVodeSensInit1",flag);
      }
      
      // Pass pointer to parameters
      flag = CVodeSetSensParams(mem_,&input(INTEGRATOR_P)[0],0,0);
      if(flag != CV_SUCCESS) cvodes_error("CVodeSetSensParams",flag);

      //  CVodeSetSensDQMethod

    } else {
      if(all_at_once){
        // Use AD to calculate the residual in the forward sensitivity equations
        flag = CVodeSensInit(mem_,nfdir_,ism_,rhsS_wrapper,&yS0_[0]);
        if(flag != CV_SUCCESS) cvodes_error("CVodeSensInit",flag);
      } else {
        flag = CVodeSensInit1(mem_,nfdir_,ism_,rhsS1_wrapper,&yS0_[0]);
        if(flag != CV_SUCCESS) cvodes_error("CVodeSensInit",flag);
      }
    }
    
    // Set tolerances
    vector<double> fsens_abstol(nfdir_,fsens_abstol_);
    
    flag = CVodeSensSStolerances(mem_,fsens_reltol_,&fsens_abstol[0]);
    if(flag != CV_SUCCESS) cvodes_error("CVodeSensSStolerances",flag);
    
    // Set optional inputs
    int errconS = getOption("fsens_err_con").toInt();
    flag = CVodeSetSensErrCon(mem_, errconS);
    if(flag != CV_SUCCESS) cvodes_error("CVodeSetSensErrCon",flag);
    
    // Quadrature equations
    if(nq_>0){
      flag = CVodeQuadSensInit(mem_, rhsQS_wrapper, &yQS0_[0]);
      if(flag != CV_SUCCESS) cvodes_error("CVodeQuadSensInit",flag);

      // Set tolerances
      flag = CVodeQuadSensSStolerances(mem_,fsens_reltol_,&fsens_abstol[0]);
      if(flag != CV_SUCCESS) cvodes_error("CVodeQuadSensSStolerances",flag);
    }
  } // enable fsens
    
  // Adjoint sensitivity problem
  whichB_.resize(nadir_);

  // Allocate n-vectors
  yB0_.resize(nadir_,0);
  yB_.resize(nadir_,0);
  for(int i=0; i<nadir_; ++i){
    yB0_[i] = N_VMake_Serial(ny_,&adjSeed(INTEGRATOR_XF,i)[0]);
    yB_[i] = N_VMake_Serial(ny_,&adjSens(INTEGRATOR_X0,i)[0]);
  }

  // Allocate n-vectors for quadratures
  yQB_.resize(nadir_,0);
  for(int i=0; i<nadir_; ++i){
    //yQB0_[i] = N_VNew_Serial(np_);
    yQB_[i] = N_VMake_Serial(np_,&adjSens(INTEGRATOR_P,i)[0]);
  }
  
  if(nadir_>0){
    // Get the number of steos per checkpoint
    int Nd = getOption("steps_per_checkpoint").toInt();

    // Get the interpolation type
    int interpType;
    if(getOption("interpolation_type")=="hermite")
      interpType = CV_HERMITE;
    else if(getOption("interpolation_type")=="polynomial")
      interpType = CV_POLYNOMIAL;
    else throw CasadiException("\"interpolation_type\" must be \"hermite\" or \"polynomial\"");
      
      // Initialize adjoint sensitivities
      flag = CVodeAdjInit(mem_, Nd, interpType);
      if(flag != CV_SUCCESS) cvodes_error("CVodeAdjInit",flag);
  }
  
  for(int dir=0; dir<nadir_; ++dir){

      // Create backward problem (use the same lmm and iter)
      flag = CVodeCreateB(mem_, lmm, iter, &whichB_[dir]);
      if(flag != CV_SUCCESS) cvodes_error("CVodeCreateB",flag);
      
      // Initialize the backward problem
      double tB0 = 1.0; // will be overwritten during re-init
      flag = CVodeInitB(mem_, whichB_[dir], rhsB_wrapper, tB0, yB0_[dir]);
      if(flag != CV_SUCCESS) cvodes_error("CVodeInitB",flag);

      // Set tolerances
      flag = CVodeSStolerancesB(mem_, whichB_[dir], asens_reltol_, asens_abstol_);
      if(flag!=CV_SUCCESS) cvodes_error("CVodeSStolerancesB",flag);

      // User data
      flag = CVodeSetUserDataB(mem_, whichB_[dir], this);
      if(flag != CV_SUCCESS) cvodes_error("CVodeSetUserDataB",flag);

      // attach linear solver to backward problem
      if(getOption("asens_linear_solver")=="dense"){
      // Dense jacobian
      flag = CVDenseB(mem_, whichB_[dir], ny_);
      if(flag!=CV_SUCCESS) cvodes_error("CVDenseB",flag);
      } else if(getOption("asens_linear_solver")=="banded") {
      // Banded jacobian
      flag = CVBandB(mem_, whichB_[dir], ny_, getOption("asens_upper_bandwidth").toInt(), getOption("asens_lower_bandwidth").toInt());
      if(flag!=CV_SUCCESS) cvodes_error("CVBandB",flag);
    } else if(getOption("asens_linear_solver")=="iterative") {
    // Sparse jacobian
    // Preconditioning type
    int pretype;
    if(getOption("asens_pretype")=="none")               pretype = PREC_NONE;
    else if(getOption("asens_pretype")=="left")          pretype = PREC_LEFT;
    else if(getOption("asens_pretype")=="right")         pretype = PREC_RIGHT;
    else if(getOption("asens_pretype")=="both")          pretype = PREC_BOTH;
    else                                            throw CasadiException("Unknown preconditioning type for backward problem");

    // Attach the sparse solver  
    int maxl = getOption("asens_max_krylov").toInt();
    if(getOption("asens_iterative_solver")=="gmres"){
      flag = CVSpgmrB(mem_, whichB_[dir], pretype, maxl);
      if(flag!=CV_SUCCESS) cvodes_error("CVSpgmrB",flag);      
    } else if(getOption("asens_iterative_solver")=="bcgstab") {
      flag = CVSpbcgB(mem_, whichB_[dir], pretype, maxl);
      if(flag!=CV_SUCCESS) cvodes_error("CVSpbcgB",flag);
    } else if(getOption("asens_iterative_solver")=="tfqmr") {
      flag = CVSptfqmrB(mem_, whichB_[dir], pretype, maxl);
      if(flag!=CV_SUCCESS) cvodes_error("CVSptfqmrB",flag);
    } else throw CasadiException("Unknown sparse solver for backward problem");
      
    // Attach functions for jacobian information
  } else throw CasadiException("Unknown linear solver for backward problem");

  // Quadratures for the adjoint problem

  N_VConst(0.0, yQB_[dir]);
  flag = CVodeQuadInitB(mem_,whichB_[dir],rhsQB_wrapper,yQB_[dir]);
  if(flag!=CV_SUCCESS) cvodes_error("CVodeQuadInitB",flag);
  
  if(getOption("quad_err_con").toInt()){
    flag = CVodeSetQuadErrConB(mem_, whichB_[dir],true);
    if(flag != CV_SUCCESS) cvodes_error("CVodeSetQuadErrConB",flag);
      
    flag = CVodeQuadSStolerancesB(mem_, whichB_[dir], asens_reltol_, asens_abstol_);
    if(flag != CV_SUCCESS) cvodes_error("CVodeQuadSStolerancesB",flag);
  }

  
    } // enable asens
    
  } // ad_order>0
  
  is_init = true;
}

void CVodesInternal::rhs(double t, const double* y, double* ydot){
  // Get time
  time1 = clock();

  // Pass input
  f_.setInput(t,ODE_T);
  f_.setInput(y,ODE_Y);
  f_.setInput(input(INTEGRATOR_P),ODE_P);

    // Evaluate
  f_.evaluate();
    
    // Get results
  f_.getOutput(ydot);

  // Log time
  time2 = clock();
  t_res += double(time2-time1)/CLOCKS_PER_SEC;
}

int CVodesInternal::rhs_wrapper(double t, N_Vector y, N_Vector ydot, void *user_data){
try{
    assert(user_data);
    CVodesInternal *this_ = (CVodesInternal*)user_data;
    this_->rhs(t,NV_DATA_S(y),NV_DATA_S(ydot));
    return 0;
  } catch(exception& e){
    cerr << "rhs failed: " << e.what() << endl;
    return 1;
  }
}
  
void CVodesInternal::reset(int fsens_order, int asens_order){
  // Reset timers
  t_res = t_fres = t_jac = t_lsolve = t_lsetup_jac = t_lsetup_fac = 0;
  
  fsens_order_ = fsens_order;
  asens_order_ = asens_order;
  
  // Get the time horizon
  double t0 = input(INTEGRATOR_T0)[0];
  double tf = input(INTEGRATOR_TF)[0];
  t_ = t0;

  // Re-initialize
  int flag = CVodeReInit(mem_, t0, y0_);
  if(flag!=CV_SUCCESS) cvodes_error("CVodeReInit",flag);
  
  // Re-initialize quadratures
  if(nq_>0){
    flag = CVodeQuadReInit(mem_, yQ0_);
    if(flag != CV_SUCCESS) cvodes_error("CVodeQuadReInit",flag);
  }
  
  // Re-initialize sensitivities
  if(fsens_order_>0){
    flag = CVodeSensReInit(mem_,ism_,&yS0_[0]);
    if(flag != CV_SUCCESS) cvodes_error("CVodeSensReInit",flag);
    
    if(nq_>0){
      flag = CVodeQuadSensReInit(mem_, &yQS0_[0]);
      if(flag != CV_SUCCESS) cvodes_error("CVodeQuadSensReInit",flag);
    }
  } else {
    // Turn of sensitivities
    flag = CVodeSensToggleOff(mem_);
    if(flag != CV_SUCCESS) cvodes_error("CVodeSensToggleOff",flag);
  }
}

void CVodesInternal::integrate(double t_out){
  int flag;
  
  // tolerance
  double ttol = 1e-9;
  if(fabs(t_-t_out)<ttol){
    copy(input(INTEGRATOR_X0).begin(),input(INTEGRATOR_X0).end(),output(INTEGRATOR_XF).begin());
    if(fsens_order_>0){
      for(int i=0; i<nfdir_; ++i){
        copy(fwdSeed(INTEGRATOR_X0,i).begin(),fwdSeed(INTEGRATOR_X0,i).end(),fwdSens(INTEGRATOR_XF,i).begin());
      }
    }
    return;
  }
  if(asens_order_>0){
    int ncheck; // number of checkpoints stored so far
    flag = CVodeF(mem_, t_out, y_, &t_, CV_NORMAL,&ncheck);
    if(flag!=CV_SUCCESS && flag!=CV_TSTOP_RETURN) cvodes_error("CVodeF",flag);
    
  } else {
    flag = CVode(mem_, t_out, y_, &t_, CV_NORMAL);
    if(flag!=CV_SUCCESS && flag!=CV_TSTOP_RETURN) cvodes_error("CVode",flag);
  }
  
  if(nq_>0){
    double tret;
    flag = CVodeGetQuad(mem_, &tret, yQ_);
    if(flag!=CV_SUCCESS) cvodes_error("CVodeGetQuad",flag);    
  }
  
  if(fsens_order_>0){
    // Get the sensitivities
    flag = CVodeGetSens(mem_, &t_, &yS_[0]);
    if(flag != CV_SUCCESS) cvodes_error("CVodeGetSens",flag);
    
    if(nq_>0){
      double tret;
      flag = CVodeGetQuadSens(mem_, &tret, &yQS_[0]);
      if(flag != CV_SUCCESS) cvodes_error("CVodeGetQuadSens",flag);
    }
  }
}

void CVodesInternal::resetAdj(){
  double tf = input(INTEGRATOR_TF)[0];

  int flag;
  
  for(int dir=0; dir<nadir_; ++dir){
    flag = CVodeReInitB(mem_, whichB_[dir], tf, yB0_[dir]);
    if(flag != CV_SUCCESS) cvodes_error("CVodeReInitB",flag);

    N_VConst(0.0,yQB_[dir]);
    flag = CVodeQuadReInitB(mem_,whichB_[dir],yQB_[dir]);
    if(flag!=CV_SUCCESS) cvodes_error("CVodeQuadReInitB",flag);
  }
}

void CVodesInternal::integrateAdj(double t_out){
  int flag;
  
  // Integrate backwards to t_out
  flag = CVodeB(mem_, t_out, CV_NORMAL);
  if(flag<CV_SUCCESS) cvodes_error("CVodeB",flag);

  // Get the sensitivities
  double tret;
  for(int dir=0; dir<nadir_; ++dir){
    flag = CVodeGetB(mem_, whichB_[dir], &tret, yB_[dir]);
    if(flag!=CV_SUCCESS) cvodes_error("CVodeGetB",flag);

    flag = CVodeGetQuadB(mem_, whichB_[dir], &tret, yQB_[dir]);
    if(flag!=CV_SUCCESS) cvodes_error("CVodeGetQuadB",flag);
  }
}

void CVodesInternal::printStats(std::ostream &stream) const{

    long nsteps, nfevals, nlinsetups, netfails;
    int qlast, qcur;
    double hinused, hlast, hcur, tcur;
    
    int flag;

    flag = CVodeGetIntegratorStats(mem_, &nsteps, &nfevals,&nlinsetups, &netfails, &qlast, &qcur,&hinused, &hlast, &hcur, &tcur);
    if(flag!=CV_SUCCESS) cvodes_error("CVodeGetIntegratorStats",flag);

    stream << "number of steps taken by CVODES: " << nsteps << std::endl;
    stream << "number of calls to the user's f function: " << nfevals << std::endl;
    stream << "number of calls made to the linear solver setup function: " << nlinsetups << std::endl;
    stream << "number of error test failures: " << netfails << std::endl;
    stream << "method order used on the last internal step: " << qlast << std::endl;
    stream << "method order to be used on the next internal step: " << qcur << std::endl;
    stream << "actual value of initial step size: " << hinused << std::endl;
    stream << "step size taken on the last internal step: " << hlast << std::endl;
    stream << "step size to be attempted on the next internal step: " << hcur << std::endl;
    stream << "current internal time reached: " << tcur << std::endl;
    stream << std::endl;

    stream << "Time spent in the ODE residual: " << t_res << " s." << endl;
    stream << "Time spent in the forward sensitivity residual: " << t_fres << " s." << endl;
    stream << "Time spent in the jacobian function or jacobian times vector function: " << t_jac << " s." << endl;
    stream << "Time spent in the linear solver solve function: " << t_lsolve << " s." << endl;
    stream << "Time spent to generate the jacobian in the linear solver setup function: " << t_lsetup_jac << " s." << endl;
    stream << "Time spent to factorize the jacobian in the linear solver setup function: " << t_lsetup_fac << " s." << endl;
    stream << std::endl;

    
    
#if 0
  // Quadrature
  if(ops.quadrature && ocp.hasFunction(LTERM)){
      long nfQevals, nQetfails;
      flag = CVodeGetQuadStats(cvode_mem_[k], &nfQevals, &nQetfails);  
      if(flag != CV_SUCCESS) throw "Error in CVodeGetQuadStats";

      stream << "Quadrature: " << std::endl;
      stream << "number of calls made to the user's quadrature right-hand side function: " << nfQevals << std::endl;
      stream << "number of local error test failures due to quadrature variables: " <<  nQetfails << std::endl;
      stream << std::endl;
}
#endif
}
  
map<int,string> CVodesInternal::calc_flagmap(){
  map<int,string> f;
  f[CV_SUCCESS] = "CV_SUCCESS";
  f[CV_TSTOP_RETURN] = "CV_TSTOP_RETURN";
  f[CV_ROOT_RETURN] = "CV_ROOT_RETURN";
  f[CV_WARNING] = "CV_WARNING";
  f[CV_WARNING] = "CV_WARNING";
  f[CV_TOO_MUCH_WORK] = "CV_TOO_MUCH_WORK";
  f[CV_TOO_MUCH_ACC] = "CV_TOO_MUCH_ACC";
  f[CV_ERR_FAILURE] = "CV_ERR_FAILURE";
  f[CV_CONV_FAILURE] = "CV_CONV_FAILURE";
  f[CV_LINIT_FAIL] = "CV_LINIT_FAIL";
  f[CV_LSETUP_FAIL] = "CV_LSETUP_FAIL";
  f[CV_LSOLVE_FAIL] = "CV_LSOLVE_FAIL";
  f[CV_RHSFUNC_FAIL] = "CV_RHSFUNC_FAIL";
  f[CV_FIRST_RHSFUNC_ERR] = "CV_FIRST_RHSFUNC_ERR";
  f[CV_UNREC_RHSFUNC_ERR] = "CV_UNREC_RHSFUNC_ERR";
  f[CV_RTFUNC_FAIL] = "CV_RTFUNC_FAIL";
  f[CV_MEM_FAIL] = "CV_MEM_FAIL";
  f[CV_ILL_INPUT] = "CV_ILL_INPUT";
  f[CV_NO_MALLOC] = "CV_NO_MALLOC";
  f[CV_BAD_K] = "CV_BAD_K";
  f[CV_BAD_T] = "CV_BAD_T";
  f[CV_BAD_DKY] = "CV_BAD_DKY";
  f[CV_TOO_CLOSE] = "CV_TOO_CLOSE";
  f[CV_QRHSFUNC_FAIL] = "CV_QRHSFUNC_FAIL";
  f[CV_FIRST_QRHSFUNC_ERR] = "CV_FIRST_QRHSFUNC_ERR";
  f[CV_REPTD_QRHSFUNC_ERR] = "CV_REPTD_QRHSFUNC_ERR";
  f[CV_UNREC_QRHSFUNC_ERR] = "CV_UNREC_QRHSFUNC_ERR";
  f[CV_NO_SENS ] = "CV_NO_SENS ";
  f[CV_SRHSFUNC_FAIL] = "CV_SRHSFUNC_FAIL";
  return f;
}
  
map<int,string> CVodesInternal::flagmap = CVodesInternal::calc_flagmap();

void CVodesInternal::cvodes_error(const string& module, int flag){
  // Find the error
  map<int,string>::const_iterator it = flagmap.find(flag);
  
  stringstream ss;
  if(it == flagmap.end()){
    ss << "Unknown error (" << flag << ") from module \"" << module << "\".";
  } else {
    ss << "Module \"" << module << "\" returned flag \"" << it->second << "\".";
  }
  ss << " Consult Cvodes documentation.";
  throw CasadiException(ss.str());
}
  
void CVodesInternal::ehfun_wrapper(int error_code, const char *module, const char *function, char *msg, void *eh_data){
try{
    assert(eh_data);
    CVodesInternal *this_ = (CVodesInternal*)eh_data;
    this_->ehfun(error_code,module,function,msg);        
  } catch(exception& e){
    cerr << "ehfun failed: " << e.what() << endl;
  }
}
  
void CVodesInternal::ehfun(int error_code, const char *module, const char *function, char *msg){
  cerr << msg << endl;
}

void CVodesInternal::rhsS(int Ns, double t, N_Vector y, N_Vector ydot, N_Vector *yS, N_Vector *ySdot, N_Vector tmp1, N_Vector tmp2){
  assert(Ns==nfdir_);

  // Record the current cpu time
  time1 = clock();
  
    // Pass input
  f_.setInput(t,ODE_T);
  f_.setInput(NV_DATA_S(y),ODE_Y);
  f_.setInput(input(INTEGRATOR_P),ODE_P);

   // Calculate the forward sensitivities, nfdir_f_ directions at a time
   for(int j=0; j<nfdir_; j += nfdir_f_){
     for(int dir=0; dir<nfdir_f_ && j+dir<nfdir_; ++dir){
       // Pass forward seeds 
       f_.setFwdSeed(0.0,ODE_T,dir);
       f_.setFwdSeed(NV_DATA_S(yS[j+dir]),ODE_Y,dir);
       f_.setFwdSeed(fwdSeed(INTEGRATOR_P,j+dir),ODE_P,dir);
     }

     // Evaluate the AD forward algorithm
     f_.evaluate(1,0);
      
     // Get the output seeds
     for(int dir=0; dir<nfdir_f_ && j+dir<nfdir_; ++dir){
       f_.getFwdSens(NV_DATA_S(ySdot[j+dir]),ODE_RHS,dir);
     }
   }
  
  // Record timings
  time2 = clock();
  t_fres += double(time2-time1)/CLOCKS_PER_SEC;
}

int CVodesInternal::rhsS_wrapper(int Ns, double t, N_Vector y, N_Vector ydot, N_Vector *yS, N_Vector *ySdot, void *user_data, N_Vector tmp1, N_Vector tmp2){
try{
    assert(user_data);
    CVodesInternal *this_ = (CVodesInternal*)user_data;
    this_->rhsS(Ns,t,y,ydot,yS,ySdot,tmp1,tmp2);
    return 0;
  } catch(exception& e){
    cerr << "fs failed: " << e.what() << endl;
    return 1;
  }
}

void CVodesInternal::rhsS1(int Ns, double t, N_Vector y, N_Vector ydot, int iS, N_Vector yS, N_Vector ySdot, N_Vector tmp1, N_Vector tmp2){
  assert(Ns==nfdir_);
  
    // Pass input
  f_.setInput(t,ODE_T);
  f_.setInput(NV_DATA_S(y),ODE_Y);
  f_.setInput(input(INTEGRATOR_P),ODE_P);

  // Pass forward seeds
  f_.setFwdSeed(0.0,ODE_T);
  f_.setFwdSeed(NV_DATA_S(yS),ODE_Y);
  f_.setFwdSeed(fwdSeed(INTEGRATOR_P,iS),ODE_P);
    
  // Evaluate the AD forward algorithm
  f_.evaluate(1,0);
  
  // Get the fwd sensitivities
  f_.getFwdSens(NV_DATA_S(ySdot));
}

int CVodesInternal::rhsS1_wrapper(int Ns, double t, N_Vector y, N_Vector ydot, int iS, N_Vector yS, N_Vector ySdot, void *user_data, N_Vector tmp1, N_Vector tmp2){
try{
    assert(user_data);
    CVodesInternal *this_ = (CVodesInternal*)user_data;
    this_->rhsS1(Ns,t,y,ydot,iS,yS,ySdot,tmp1,tmp2);
    return 0;
  } catch(exception& e){
    cerr << "fs failed: " << e.what() << endl;
    return 1;
  }
}

int CVodesInternal::rhsQ_wrapper(double t, N_Vector yy, N_Vector rhsQ, void *user_data){
try{
    assert(user_data);
    CVodesInternal *this_ = (CVodesInternal*)user_data;
    this_->rhsQ(t,NV_DATA_S(yy),NV_DATA_S(rhsQ));
    return 0;
  } catch(exception& e){
    cerr << "rhsQ failed: " << e.what() << endl;;
    return 1;
  }
}

void CVodesInternal::rhsQ(double t, const double* yy, double* rhsQ){
// Pass input
  q_.setInput(t,ODE_T);
  q_.setInput(yy,ODE_Y);
  q_.setInput(input(INTEGRATOR_P),ODE_P);

  // Evaluate
  q_.evaluate();
    
  // Get results
  q_.getOutput(rhsQ);
}

void CVodesInternal::rhsQS(int Ns, double t, N_Vector y, N_Vector *yS, N_Vector yQdot, N_Vector *rhsvalQS, N_Vector tmp1, N_Vector tmp2){
  assert(Ns==nfdir_);
  
  // Pass input
  q_.setInput(t,ODE_T);
  q_.setInput(NV_DATA_S(y),ODE_Y);
  q_.setInput(input(INTEGRATOR_P),ODE_P);

  for(int i=0; i<nfdir_; ++i){
    // Pass forward seeds
    q_.setFwdSeed(0.0,ODE_T);
    q_.setFwdSeed(NV_DATA_S(yS[i]),ODE_Y);
    q_.setFwdSeed(fwdSeed(INTEGRATOR_P,i),ODE_P);

    // Evaluate the AD forward algorithm
    q_.evaluate(1,0);
      
    // Get the forward sensitivities
    q_.getFwdSens(NV_DATA_S(rhsvalQS[i]));
  }
}

int CVodesInternal::rhsQS_wrapper(int Ns, double t, N_Vector y, N_Vector *yS, N_Vector yQdot, N_Vector *rhsvalQS, void *user_data, N_Vector tmp1, N_Vector tmp2){
try{
//    assert(user_data);
    CVodesInternal *this_ = (CVodesInternal*)user_data;
    if(!this_){
      // SUNDIALS BUG!!!
      for(int i=0; i<Ns; ++i) N_VConst(0.0,rhsvalQS[i]);
      return 0;
    }
    this_->rhsQS(Ns,t,y,yS,yQdot,rhsvalQS,tmp1,tmp2);
    return 0;
  } catch(exception& e){
    cerr << "rhsQS failed: " << e.what() << endl;;
    return 1;
  }
}

void CVodesInternal::rhsB(double t, const double* y, const double *yB, double* yBdot){
  // Pass input
  f_.setInput(t,ODE_T);
  f_.setInput(y,ODE_Y);
  f_.setInput(input(INTEGRATOR_P),ODE_P);

  // Pass adjoint seeds
  f_.setAdjSeed(yB,ODE_RHS);
  
  // Evaluate and tape
  f_.evaluate(0,1);

  // Save to output
  const vector<double>& fres = f_.adjSens(ODE_Y);
  for(int i=0; i<ny_; ++i)
    yBdot[i] = -fres[i];

  // If quadratures are included
  if(nq_>0){
    // Pass input to quadratures
    q_.setInput(t,ODE_T);
    q_.setInput(y,ODE_Y);
    q_.setInput(input(INTEGRATOR_P),ODE_P);

    // Pass adjoint seeds
    q_.setAdjSeed(&adjSeed(INTEGRATOR_XF)[ny_],ODE_RHS);

    // Evaluate
    q_.evaluate(0,1);
    
    // Get the adjoint sensitivities
    const vector<double>& qres = q_.adjSens(ODE_Y);
    
    // Copy to result
    for(int i=0; i<ny_; ++i)
      yBdot[i] -= qres[i];
  }
}

int CVodesInternal::rhsB_wrapper(double t, N_Vector y, N_Vector yB, N_Vector yBdot, void *user_dataB){
try{
    assert(user_dataB);
    CVodesInternal *this_ = (CVodesInternal*)user_dataB;
    this_->rhsB(t,NV_DATA_S(y),NV_DATA_S(yB),NV_DATA_S(yBdot));
    return 0;
  } catch(exception& e){
    cerr << "rhsB failed: " << e.what() << endl;;
    return 1;
  }
}

int CVodesInternal::rhsQB_wrapper(double t, N_Vector y, N_Vector yB, N_Vector qBdot, void *user_dataB){
  try{
    assert(user_dataB);
    CVodesInternal *this_ = (CVodesInternal*)user_dataB;
    this_->rhsQB(t,NV_DATA_S(y),NV_DATA_S(yB),NV_DATA_S(qBdot));
    return 0;
  } catch(exception& e){
    cerr << "rhsQB failed: " << e.what() << endl;;
    return 1;
  }
}

void CVodesInternal::rhsQB(double t, const double* y, const double* yB, double* qBdot){
  // Pass input
  f_.setInput(t,ODE_T);
  f_.setInput(y,ODE_Y);
  f_.setInput(input(INTEGRATOR_P),ODE_P);

  // Pass adjoint seeds
  f_.setAdjSeed(yB,ODE_RHS);

  // Evaluate
  f_.evaluate(0,1);

  // Save to output
  f_.getAdjSens(qBdot,ODE_P);
  
  // If quadratures are included
  if(nq_>0){
    // Pass input to quadratures
    q_.setInput(t,ODE_T);
    q_.setInput(y,ODE_Y);
    q_.setInput(input(INTEGRATOR_P),ODE_P);

    // Pass adjoint seeds
    q_.setAdjSeed(&adjSeed(INTEGRATOR_XF)[ny_],ODE_RHS);

    // Evaluate
    q_.evaluate(0,1);
    
    // Get the input seeds
    const vector<double>& qres = q_.adjSens(ODE_P);
    
    // Copy to result
    for(int i=0; i<np_; ++i){
      qBdot[i] += qres[i];
    }
  }
  
  // Negate as we are integrating backwards
  for(int i=0; i<np_; ++i)
    qBdot[i] *= -1;
}

int CVodesInternal::jtimes_wrapper(N_Vector v, N_Vector Jv, double t, N_Vector y, N_Vector fy, void *user_data, N_Vector tmp){
  try{
    assert(user_data);
    CVodesInternal *this_ = (CVodesInternal*)user_data;
    assert(this_->f_.fwdSens(ODE_RHS).size() == this_->ny_);
    assert(NV_LENGTH_S(v) == this_->ny_);
    assert(NV_LENGTH_S(Jv) == this_->ny_);
    this_->jtimes(NV_DATA_S(v),NV_DATA_S(Jv),t,NV_DATA_S(y),NV_DATA_S(fy),NV_DATA_S(tmp));
    return 0;
  } catch(exception& e){
    cerr << "jtimes failed: " << e.what() << endl;;
    return 1;
  }
}

void CVodesInternal::jtimes(const double *v, double* Jv, double t, const double* y, const double* fy, double* tmp){
  // Get time
  time1 = clock();

  // Pass input
  f_.setInput(t,ODE_T);
  f_.setInput(y,ODE_Y);
  f_.setInput(input(INTEGRATOR_P),ODE_P);

  // Pass input seeds
  f_.setFwdSeed(0.0,ODE_T);
  f_.setFwdSeed(v,ODE_Y);
  fill_n(f_.fwdSeed(ODE_P).begin(),np_,0.0);
  
  // Evaluate
  f_.evaluate(1,0);

  // Get the output seeds
  f_.getFwdSens(Jv,ODE_RHS);
  
  // Log time duration
  time2 = clock();
  t_jac += double(time2-time1)/CLOCKS_PER_SEC;
}

int CVodesInternal::djac_wrapper(int N, double t, N_Vector y, N_Vector fy, DlsMat Jac, void *user_data,N_Vector tmp1, N_Vector tmp2, N_Vector tmp3){
  try{
    assert(user_data);
    CVodesInternal *this_ = (CVodesInternal*)user_data;
    this_->djac(N, t, y, fy, Jac, tmp1, tmp2, tmp3);
    return 0;
  } catch(exception& e){
    cerr << "djac failed: " << e.what() << endl;;
    return 1;
  }
}

void CVodesInternal::djac(int N, double t, N_Vector y, N_Vector fy, DlsMat Jac, N_Vector tmp1, N_Vector tmp2, N_Vector tmp3){
  // Get time
  time1 = clock();

  // Pass inputs to the jacobian function
  jac_f_.setInput(t,ODE_T);
  jac_f_.setInput(NV_DATA_S(y),ODE_Y);
  jac_f_.setInput(f_.input(ODE_P),ODE_P);

  // Evaluate
  jac_f_.evaluate();
  
  // Get sparsity and non-zero elements
  const vector<int>& rowind = jac_f_.output().rowind();
  const vector<int>& col = jac_f_.output().col();
  const vector<double>& val = jac_f_.output();

  // Loop over rows
  for(int i=0; i<rowind.size()-1; ++i){
    // Loop over non-zero entries
    for(int el=rowind[i]; el<rowind[i+1]; ++el){
      // Get column
      int j = col[el];
      
      // Set the element
      DENSE_ELEM(Jac,i,j) = val[el];
    }
  }
  
  // Log time duration
  time2 = clock();
  t_jac += double(time2-time1)/CLOCKS_PER_SEC;
}

int CVodesInternal::bjac_wrapper(int N, int mupper, int mlower, double t, N_Vector y, N_Vector fy, DlsMat Jac, void *user_data,     
                        N_Vector tmp1, N_Vector tmp2, N_Vector tmp3){
  try{
    assert(user_data);
    CVodesInternal *this_ = (CVodesInternal*)user_data;
    this_->bjac(N, mupper, mlower, t, y, fy, Jac, tmp1, tmp2, tmp3);
    return 0;
  } catch(exception& e){
    cerr << "bjac failed: " << e.what() << endl;;
    return 1;
  }
}

void CVodesInternal::bjac(int N, int mupper, int mlower, double t, N_Vector y, N_Vector fy, DlsMat Jac, N_Vector tmp1, N_Vector tmp2, N_Vector tmp3){
  // Get time
  time1 = clock();

  // Pass inputs to the jacobian function
  jac_f_.setInput(t,ODE_T);
  jac_f_.setInput(NV_DATA_S(y),ODE_Y);
  jac_f_.setInput(f_.input(ODE_P),ODE_P);

  // Evaluate
  jac_f_.evaluate();
  
  // Get sparsity and non-zero elements
  const vector<int>& rowind = jac_f_.output().rowind();
  const vector<int>& col = jac_f_.output().col();
  const vector<double>& val = jac_f_.output();

  // Loop over rows
  for(int i=0; i<rowind.size()-1; ++i){
    // Loop over non-zero entries
    for(int el=rowind[i]; el<rowind[i+1]; ++el){
      // Get column
      int j = col[el];
      
      // Set the element
      if(i-j>=-mupper && i-j<=mlower)
        BAND_ELEM(Jac,i,j) = val[el];
    }
  }
  
  // Log time duration
  time2 = clock();
  t_jac += double(time2-time1)/CLOCKS_PER_SEC;
}

void CVodesInternal::setStopTime(double tf){
  // Set the stop time of the integration -- don't integrate past this point
  int flag = CVodeSetStopTime(mem_, tf);
  if(flag != CV_SUCCESS) cvodes_error("CVodeSetStopTime",flag);
}

int CVodesInternal::psolve_wrapper(double t, N_Vector y, N_Vector fy, N_Vector r, N_Vector z, double gamma, double delta, int lr, void *user_data, N_Vector tmp){
  try{
    CVodesInternal *this_ = (CVodesInternal*)user_data;
    assert(this_);
    this_->psolve(t, y, fy, r, z, gamma, delta, lr, tmp);
    return 0;
  } catch(exception& e){
    cerr << "psolve failed: " << e.what() << endl;;
    return 1;
  }
}

int CVodesInternal::psetup_wrapper(double t, N_Vector y, N_Vector fy, booleantype jok, booleantype *jcurPtr, double gamma, void *user_data, N_Vector tmp1, N_Vector tmp2, N_Vector tmp3){
  try{
    CVodesInternal *this_ = (CVodesInternal*)user_data;
    assert(this_);
    this_->psetup(t, y, fy, jok, jcurPtr, gamma, tmp1, tmp2, tmp3);
    return 0;
  } catch(exception& e){
    cerr << "psetup failed: " << e.what() << endl;;
    return 1;
  }
}

void CVodesInternal::psolve(double t, N_Vector y, N_Vector fy, N_Vector r, N_Vector z, double gamma, double delta, int lr, N_Vector tmp){
  // Get time
  time1 = clock();

  // Pass right hand side to the linear solver
  linsol_.setInput(NV_DATA_S(r),1);
  
  // Solve the (possibly factorized) system 
  linsol_.solve();
  
  // Get the result
  linsol_.getOutput(NV_DATA_S(z));

  // Log time duration
  time2 = clock();
  t_lsolve += double(time2-time1)/CLOCKS_PER_SEC;
}

void CVodesInternal::psetup(double t, N_Vector y, N_Vector fy, booleantype jok, booleantype *jcurPtr, double gamma, N_Vector tmp1, N_Vector tmp2, N_Vector tmp3){
  // Get time
  time1 = clock();

  // Pass input to the jacobian function
  M_.setInput(t,M_T);
  M_.setInput(NV_DATA_S(y),M_Y);
  M_.setInput(input(INTEGRATOR_P),M_P);
  M_.setInput(gamma,M_GAMMA);

  // Evaluate jacobian
  M_.evaluate();
  
  // Log time duration
  time2 = clock();
  t_lsetup_jac += double(time2-time1)/CLOCKS_PER_SEC;

  // Pass non-zero elements, scaled by -gamma, to the linear solver
  linsol_.setInput(M_.output(),0);

  // Prepare the solution of the linear system (e.g. factorize) -- only if the linear solver inherits from LinearSolver
  linsol_.prepare();

  // Log time duration
  time1 = clock();
  t_lsetup_fac += double(time1-time2)/CLOCKS_PER_SEC;
}

void CVodesInternal::lsetup(CVodeMem cv_mem, int convfail, N_Vector ypred, N_Vector fpred, booleantype *jcurPtr, N_Vector vtemp1, N_Vector vtemp2, N_Vector vtemp3){
  // Current time
  double t = cv_mem->cv_tn;

  // Scaling factor before J
  double gamma = cv_mem->cv_gamma;

  // Call the preconditioner setup function (which sets up the linear solver)
  psetup(t, ypred, fpred, FALSE, jcurPtr, gamma, vtemp1, vtemp2, vtemp3);
}

int CVodesInternal::lsetup_wrapper(CVodeMem cv_mem, int convfail, N_Vector ypred, N_Vector fpred, booleantype *jcurPtr, N_Vector vtemp1, N_Vector vtemp2, N_Vector vtemp3){
  try{
    CVodesInternal *this_ = (CVodesInternal*)(cv_mem->cv_lmem);
    assert(this_);
    this_->lsetup(cv_mem, convfail, ypred, fpred, jcurPtr, vtemp1, vtemp2, vtemp3);
    return 0;
  } catch(exception& e){
    cerr << "lsetup failed: " << e.what() << endl;;
    return 1;
  }
}

void CVodesInternal::lsolve(CVodeMem cv_mem, N_Vector b, N_Vector weight, N_Vector ycur, N_Vector fcur){
  // Current time
  double t = cv_mem->cv_tn;

  // Scaling factor before J
  double gamma = cv_mem->cv_gamma;

  // Accuracy
  double delta = 0.0;
  
  // Left/right preconditioner
  int lr = 1;
  
  // Call the preconditioner solve function (which solves the linear system)
  psolve(t, ycur, fcur, b, b, gamma, delta, lr, 0);
}

int CVodesInternal::lsolve_wrapper(CVodeMem cv_mem, N_Vector b, N_Vector weight, N_Vector ycur, N_Vector fcur){
  try{
    CVodesInternal *this_ = (CVodesInternal*)(cv_mem->cv_lmem);
    assert(this_);
    this_->lsolve(cv_mem, b, weight, ycur, fcur);
    return 0;
  } catch(exception& e){
    cerr << "lsolve failed: " << e.what() << endl;;
    return 1;
  }
}

void CVodesInternal::initUserDefinedLinearSolver(){
  // Make sure that a Jacobian has been provided
  if(M_.isNull()) throw CasadiException("CVodesInternal::initUserDefinedLinearSolver(): No Jacobian has been provided.");

  // Make sure that a linear solver has been providided
  if(linsol_.isNull()) throw CasadiException("CVodesInternal::initUserDefinedLinearSolver(): No user defined linear solver has been provided.");

  //  Set fields in the IDA memory
  CVodeMem cv_mem = CVodeMem(mem_);
  cv_mem->cv_lmem   = this;
  cv_mem->cv_lsetup = lsetup_wrapper;
  cv_mem->cv_lsolve = lsolve_wrapper;
  cv_mem->cv_setupNonNull = TRUE;
}

void CVodesInternal::setLinearSolver(const LinearSolver& linsol, const FX& jac){
  linsol_ = linsol;
  M_ = jac;
}

Integrator CVodesInternal::jac(int iind, int oind){
  throw CasadiException("CVodesInternal::jac: not implemented");
}

FX CVodesInternal::getJacobian(){
  return M_;
}
  
LinearSolver CVodesInternal::getLinearSolver(){
  return linsol_;
}



} // namespace Sundials
} // namespace CasADi
<|MERGE_RESOLUTION|>--- conflicted
+++ resolved
@@ -75,13 +75,8 @@
   // Get dimensions
   setDimensions(getNX(f,q), getNP(f),0);
   
-<<<<<<< HEAD
-  ny_ = f.output().get().numel();
-  nq_ = q.isNull() ? 0 : q.output().get().numel();
-=======
   ny_ = f.output().numel();
   nq_ = q.isNull() ? 0 : q.output().numel();
->>>>>>> 70136d96
 
 }
 
