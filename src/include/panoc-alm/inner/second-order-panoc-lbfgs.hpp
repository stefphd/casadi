#pragma once

#include <panoc-alm/inner/decl/second-order-panoc-lbfgs.hpp>
#include <panoc-alm/inner/detail/panoc-helpers.hpp>
#include <panoc-alm/inner/directions/lbfgs.hpp>

#include <cassert>
#include <cmath>
#include <iomanip>
#include <iostream>
#include <stdexcept>

namespace pa {

using std::chrono::duration_cast;
using std::chrono::microseconds;

inline SecondOrderPANOCLBFGSSolver::Stats
SecondOrderPANOCLBFGSSolver::operator()(
    /// [in]    Problem description
    const Problem &problem,
    /// [in]    Constraint weights @f$ \Sigma @f$
    const vec &Σ,
    /// [in]    Tolerance @f$ \varepsilon @f$
    real_t ε,
    /// [in]    Overwrite @p x, @p y and @p err_z even if not converged
    bool always_overwrite_results,
    /// [inout] Decision variable @f$ x @f$
    vec &x,
    /// [inout] Lagrange multipliers @f$ y @f$
    vec &y,
    /// [out]   Slack variable error @f$ g(x) - z @f$
    vec &err_z) {

    auto start_time = std::chrono::steady_clock::now();
    Stats s;

    const auto n = problem.n;
    const auto m = problem.m;

    // Allocate vectors, init L-BFGS -------------------------------------------

    // TODO: the L-BFGS objects and vectors allocate on each iteration of ALM,
    //       and there are more vectors than strictly necessary.

    vec xₖ = x,   // Value of x at the beginning of the iteration
        x̂ₖ(n),    // Value of x after a projected gradient step
        xₖ₊₁(n),  // xₖ for next iteration
        x̂ₖ₊₁(n),  // x̂ₖ for next iteration
        ŷx̂ₖ(m),   // ŷ(x̂ₖ) = Σ (g(x̂ₖ) - ẑₖ)
        ŷx̂ₖ₊₁(m), // ŷ(x̂ₖ) for next iteration
        pₖ(n),    // Projected gradient step pₖ = x̂ₖ - xₖ
        pₖ₊₁(n), // Projected gradient step pₖ₊₁ = x̂ₖ₊₁ - xₖ₊₁
        qₖ(n),   // Newton step Hₖ pₖ
        grad_ψₖ(n),   // ∇ψ(xₖ)
        grad_̂ψₖ(n),   // ∇ψ(x̂ₖ)
        grad_ψₖ₊₁(n); // ∇ψ(xₖ₊₁)

    vec work_n(n), work_m(m);

    lbfgs.resize(n, params.lbfgs_mem);

    vec work_n2(n);
    vec rhs(n);
    vec dK(n);

    using indexvec = std::vector<vec::Index>;
    indexvec J, K;
    J.reserve(n);
    K.reserve(n);

    // Keep track of how many successive iterations didn't update the iterate
    unsigned no_progress = 0;

    // Helper functions --------------------------------------------------------

    // Wrappers for helper functions that automatically pass along any arguments
    // that are constant within PANOC (for readability in the main algorithm)
    auto calc_ψ_ŷ = [&problem, &y, &Σ](const vec &x, vec &ŷ) {
        return detail::calc_ψ_ŷ(problem, x, y, Σ, ŷ);
    };
    auto calc_ψ_grad_ψ = [&problem, &y, &Σ, &work_n, &work_m](const vec &x,
                                                              vec &grad_ψ) {
        return detail::calc_ψ_grad_ψ(problem, x, y, Σ, grad_ψ, work_n, work_m);
    };
    auto calc_grad_ψ_from_ŷ = [&problem, &work_n](const vec &x, const vec &ŷ,
                                                  vec &grad_ψ) {
        detail::calc_grad_ψ_from_ŷ(problem, x, ŷ, grad_ψ, work_n);
    };
    auto calc_x̂ = [&problem](real_t γ, const vec &x, const vec &grad_ψ, vec &x̂,
                             vec &p) {
        detail::calc_x̂(problem, γ, x, grad_ψ, x̂, p);
    };
    auto calc_err_z = [&problem, &y, &Σ](const vec &x̂, vec &err_z) {
        detail::calc_err_z(problem, x̂, y, Σ, err_z);
    };
    auto descent_lemma = [this, &problem, &y,
                          &Σ](const vec &xₖ, real_t ψₖ, const vec &grad_ψₖ,
                              vec &x̂ₖ, vec &pₖ, vec &ŷx̂ₖ, real_t &ψx̂ₖ,
                              real_t &pₖᵀpₖ, real_t &grad_ψₖᵀpₖ, real_t &Lₖ,
                              real_t &γₖ) {
        return detail::descent_lemma(
            problem, params.quadratic_upperbound_tolerance_factor, xₖ, ψₖ,
            grad_ψₖ, y, Σ, x̂ₖ, pₖ, ŷx̂ₖ, ψx̂ₖ, pₖᵀpₖ, grad_ψₖᵀpₖ, Lₖ, γₖ);
    };
    auto print_progress = [&](unsigned k, real_t ψₖ, const vec &grad_ψₖ,
                              real_t pₖᵀpₖ, real_t γₖ, real_t εₖ) {
        std::cout << "[PANOC] " << std::setw(6) << k
                  << ": ψ = " << std::setw(13) << ψₖ
                  << ", ‖∇ψ‖ = " << std::setw(13) << grad_ψₖ.norm()
                  << ", ‖p‖ = " << std::setw(13) << std::sqrt(pₖᵀpₖ)
                  << ", γ = " << std::setw(13) << γₖ
                  << ", εₖ = " << std::setw(13) << εₖ << "\r\n";
    };

    // Estimate Lipschitz constant ---------------------------------------------

    real_t ψₖ, Lₖ;
    // Finite difference approximation of ∇²ψ in starting point
    if (params.Lipschitz.L₀ <= 0) {
        Lₖ = detail::initial_lipschitz_estimate(
            problem, xₖ, y, Σ, params.Lipschitz.ε, params.Lipschitz.δ,
            /* in ⟹ out */ ψₖ, grad_ψₖ, x̂ₖ, grad_̂ψₖ, work_n, work_m);
    }
    // Initial Lipschitz constant provided by the user
    else {
        Lₖ = params.Lipschitz.L₀;
        // Calculate ψ(xₖ), ∇ψ(x₀)
        ψₖ = calc_ψ_grad_ψ(xₖ, /* in ⟹ out */ grad_ψₖ);
    }
    if (not std::isfinite(Lₖ)) {
        s.status = SolverStatus::NotFinite;
        return s;
    }
    real_t γₖ = params.Lipschitz.Lγ_factor / Lₖ;

    // First projected gradient step -------------------------------------------

    // Calculate x̂₀, p₀ (projected gradient step)
    calc_x̂(γₖ, xₖ, grad_ψₖ, /* in ⟹ out */ x̂ₖ, pₖ);
    // Calculate ψ(x̂ₖ) and ŷ(x̂ₖ)
    real_t ψx̂ₖ        = calc_ψ_ŷ(x̂ₖ, /* in ⟹ out */ ŷx̂ₖ);
    real_t grad_ψₖᵀpₖ = grad_ψₖ.dot(pₖ);
    real_t pₖᵀpₖ      = pₖ.squaredNorm();
    // Compute forward-backward envelope
    real_t φₖ = ψₖ + 1 / (2 * γₖ) * pₖᵀpₖ + grad_ψₖᵀpₖ;

    // Main PANOC loop
    // =========================================================================
    for (unsigned k = 0; k <= params.max_iter; ++k) {

        // Quadratic upper bound -----------------------------------------------
        if (k == 0 || params.update_lipschitz_in_linesearch == false) {
            // Decrease step size until quadratic upper bound is satisfied
            real_t old_γₖ =
                descent_lemma(xₖ, ψₖ, grad_ψₖ,
                              /* in ⟹ out */ x̂ₖ, pₖ, ŷx̂ₖ,
                              /* inout */ ψx̂ₖ, pₖᵀpₖ, grad_ψₖᵀpₖ, Lₖ, γₖ);
            if (γₖ != old_γₖ)
                φₖ = ψₖ + 1 / (2 * γₖ) * pₖᵀpₖ + grad_ψₖᵀpₖ;
        }
        // Calculate ∇ψ(x̂ₖ)
        calc_grad_ψ_from_ŷ(x̂ₖ, ŷx̂ₖ, /* in ⟹ out */ grad_̂ψₖ);

        // Check stop condition ------------------------------------------------
        real_t εₖ = detail::calc_error_stop_crit(pₖ, γₖ, grad_̂ψₖ, grad_ψₖ);

        // Print progress
        if (params.print_interval != 0 && k % params.print_interval == 0)
            print_progress(k, ψₖ, grad_ψₖ, pₖᵀpₖ, γₖ, εₖ);
        if (progress_cb)
            progress_cb({k, xₖ, pₖ, pₖᵀpₖ, x̂ₖ, ψₖ, grad_ψₖ, ψx̂ₖ, grad_̂ψₖ, Lₖ,
                         γₖ, εₖ, Σ, y, problem, params});

        auto time_elapsed = std::chrono::steady_clock::now() - start_time;
        auto stop_status  = detail::check_all_stop_conditions(
            params, time_elapsed, k, stop_signal, ε, εₖ, no_progress);
        if (stop_status != SolverStatus::Unknown) {
            // TODO: We could cache g(x) and ẑ, but would that faster?
            //       It saves 1 evaluation of g per ALM iteration, but requires
            //       many extra stores in the inner loops of PANOC.
            // TODO: move the computation of ẑ and g(x) to ALM?
            if (stop_status == SolverStatus::Converged ||
                stop_status == SolverStatus::Interrupted ||
                always_overwrite_results) {
                calc_err_z(x̂ₖ, /* in ⟹ out */ err_z);
                x = std::move(x̂ₖ);
                y = std::move(ŷx̂ₖ);
            }
            s.iterations   = k;
            s.ε            = εₖ;
            s.elapsed_time = duration_cast<microseconds>(time_elapsed);
            s.status       = stop_status;
            return s;
        }

        // Calculate Newton step -----------------------------------------------

        // TODO: all of this is suboptimal and ugly :(

        // TODO: write helper lambda above
        // detail::calc_augmented_lagrangian_hessian(problem, xₖ, ŷx̂ₖ, y, Σ, g,
        //                                           H, grad_gi);

        K.clear();
        J.clear();
        for (vec::Index i = 0; i < n; ++i) {
            real_t gd_step = xₖ(i) - γₖ * grad_ψₖ(i);
            if (gd_step < problem.C.lowerbound(i)) {
                K.push_back(i);
                dK(i) = pₖ(i);
            } else if (problem.C.upperbound(i) < gd_step) {
                K.push_back(i);
                dK(i) = pₖ(i);
            } else {
                J.push_back(i);
                dK(i) = 0;
            }
        }
        qₖ = pₖ;
        if (k > 0 && not J.empty()) {
            // Compute right-hand side of 6.1c
<<<<<<< HEAD
            // TODO: use AD Hess×vec product
            if (not K.empty()) {
                detail::calc_augmented_lagrangian_hessian_prod_fd(
                    problem, xₖ, y, Σ, grad_ψₖ, dK, rhs, work_n, work_n2,
                    work_m);
                for (auto j : J)
                    qₖ(j) = -grad_ψₖ(j) - rhs(j);
            } else {
                for (auto j : J)
                    qₖ(j) = -grad_ψₖ(j);
            }
=======
            problem.hess_L_prod(xₖ, y, dK, rhs);
            for (auto j : J)
                qₖ(j) = -grad_ψₖ(j) - rhs(j);
>>>>>>> 409c23a0

            real_t stepsize =
                params.lbfgs_stepsize == params.BasedOnGradientStepSize ? γₖ
                                                                        : -1;
            bool success = lbfgs.apply(qₖ, stepsize, J);
            // If L-BFGS application failed, qₖ(J) still contains
            // -∇ψ(x)(J) - rhs(J), which is not a valid step.
            // A good alternative is to use H₀ = γI as an L-BFGS estimate.
            // This seems to be better than just falling back to prox step.
            if (not success)
                for (auto j : J)
                    qₖ(j) *= γₖ;
        }

        // Line search initialization ------------------------------------------
        real_t τ           = 1;
        real_t σₖγₖ⁻¹pₖᵀpₖ = (1 - γₖ * Lₖ) * pₖᵀpₖ / (2 * γₖ);
        real_t φₖ₊₁, ψₖ₊₁, ψx̂ₖ₊₁, grad_ψₖ₊₁ᵀpₖ₊₁, pₖ₊₁ᵀpₖ₊₁;
        real_t Lₖ₊₁, γₖ₊₁;
        real_t ls_cond;

        // Make sure quasi-Newton step is valid
        if (k == 0) {
            τ = 0; // Always use prox step on first iteration
        } else if (not qₖ.allFinite()) {
            τ = 0;
            ++s.lbfgs_failures;
        }

        // Line search loop ----------------------------------------------------
        do {
            Lₖ₊₁ = Lₖ;
            γₖ₊₁ = γₖ;

            // Calculate xₖ₊₁
            if (τ / 2 < params.τ_min) { // line search failed
                xₖ₊₁.swap(x̂ₖ);          // → safe prox step
                ψₖ₊₁ = ψx̂ₖ;
                grad_ψₖ₊₁.swap(grad_̂ψₖ);
            } else { // line search didn't fail (yet)
                xₖ₊₁ = xₖ + (1 - τ) * pₖ + τ * qₖ; // → faster quasi-Newton step
                // Calculate ψ(xₖ₊₁), ∇ψ(xₖ₊₁)
                ψₖ₊₁ = calc_ψ_grad_ψ(xₖ₊₁, /* in ⟹ out */ grad_ψₖ₊₁);
            }

            // Calculate x̂ₖ₊₁, pₖ₊₁ (projected gradient step in xₖ₊₁)
            calc_x̂(γₖ₊₁, xₖ₊₁, grad_ψₖ₊₁, /* in ⟹ out */ x̂ₖ₊₁, pₖ₊₁);
            // Calculate ψ(x̂ₖ₊₁) and ŷ(x̂ₖ₊₁)
            ψx̂ₖ₊₁ = calc_ψ_ŷ(x̂ₖ₊₁, /* in ⟹ out */ ŷx̂ₖ₊₁);

            // Quadratic upper bound -------------------------------------------
            grad_ψₖ₊₁ᵀpₖ₊₁ = grad_ψₖ₊₁.dot(pₖ₊₁);
            pₖ₊₁ᵀpₖ₊₁      = pₖ₊₁.squaredNorm();
            real_t pₖ₊₁ᵀpₖ₊₁_ₖ = pₖ₊₁ᵀpₖ₊₁; // prox step with step size γₖ

            if (params.update_lipschitz_in_linesearch == true) {
                // Decrease step size until quadratic upper bound is satisfied
                (void)descent_lemma(xₖ₊₁, ψₖ₊₁, grad_ψₖ₊₁,
                                    /* in ⟹ out */ x̂ₖ₊₁, pₖ₊₁, ŷx̂ₖ₊₁,
                                    /* inout */ ψx̂ₖ₊₁, pₖ₊₁ᵀpₖ₊₁,
                                    grad_ψₖ₊₁ᵀpₖ₊₁, Lₖ₊₁, γₖ₊₁);
            }

            // Compute forward-backward envelope
            φₖ₊₁ = ψₖ₊₁ + 1 / (2 * γₖ₊₁) * pₖ₊₁ᵀpₖ₊₁ + grad_ψₖ₊₁ᵀpₖ₊₁;
            // Compute line search condition
            ls_cond = φₖ₊₁ - (φₖ - σₖγₖ⁻¹pₖᵀpₖ);
            if (params.alternative_linesearch_cond)
                ls_cond -= (0.5 / γₖ₊₁ - 0.5 / γₖ) * pₖ₊₁ᵀpₖ₊₁_ₖ;

            τ /= 2;
        } while (ls_cond > 0 && τ >= params.τ_min);

        // τ < τ_min the line search failed and we accepted the prox step
        if (τ < params.τ_min && k != 0)
            ++s.linesearch_failures;

        // Check if we made any progress
        if (no_progress > 0 || k % params.max_no_progress == 0)
            no_progress = xₖ == xₖ₊₁ ? no_progress + 1 : 0;

        // Update L-BFGS
        s.lbfgs_rejected += not lbfgs.update(xₖ, xₖ₊₁, grad_ψₖ, grad_ψₖ₊₁,
                                             LBFGS::Sign::Positive);

        // Advance step --------------------------------------------------------
        Lₖ = Lₖ₊₁;
        γₖ = γₖ₊₁;

        ψₖ  = ψₖ₊₁;
        ψx̂ₖ = ψx̂ₖ₊₁;
        φₖ  = φₖ₊₁;

        xₖ.swap(xₖ₊₁);
        x̂ₖ.swap(x̂ₖ₊₁);
        ŷx̂ₖ.swap(ŷx̂ₖ₊₁);
        pₖ.swap(pₖ₊₁);
        grad_ψₖ.swap(grad_ψₖ₊₁);
        grad_ψₖᵀpₖ = grad_ψₖ₊₁ᵀpₖ₊₁;
        pₖᵀpₖ      = pₖ₊₁ᵀpₖ₊₁;
    }
    throw std::logic_error("[PANOC] loop error");
}

} // namespace pa<|MERGE_RESOLUTION|>--- conflicted
+++ resolved
@@ -220,23 +220,14 @@
         qₖ = pₖ;
         if (k > 0 && not J.empty()) {
             // Compute right-hand side of 6.1c
-<<<<<<< HEAD
-            // TODO: use AD Hess×vec product
             if (not K.empty()) {
-                detail::calc_augmented_lagrangian_hessian_prod_fd(
-                    problem, xₖ, y, Σ, grad_ψₖ, dK, rhs, work_n, work_n2,
-                    work_m);
+                problem.hess_L_prod(xₖ, y, dK, rhs);
                 for (auto j : J)
                     qₖ(j) = -grad_ψₖ(j) - rhs(j);
             } else {
                 for (auto j : J)
                     qₖ(j) = -grad_ψₖ(j);
             }
-=======
-            problem.hess_L_prod(xₖ, y, dK, rhs);
-            for (auto j : J)
-                qₖ(j) = -grad_ψₖ(j) - rhs(j);
->>>>>>> 409c23a0
 
             real_t stepsize =
                 params.lbfgs_stepsize == params.BasedOnGradientStepSize ? γₖ
