/**
 * @file
 * This file defines all Python bindings.
 */

#include <panoc-alm/decl/alm.hpp>
#include <panoc-alm/inner/decl/panoc-stop-crit.hpp>
#include <panoc-alm/inner/decl/panoc.hpp>
#include <panoc-alm/inner/directions/lbfgs.hpp>
#include <panoc-alm/inner/guarded-aa-pga.hpp>
#include <panoc-alm/inner/panoc.hpp>
#include <panoc-alm/inner/pga.hpp>
#include <panoc-alm/inner/structured-panoc-lbfgs.hpp>
#include <panoc-alm/util/solverstatus.hpp>

#if PANOCPY_HAVE_CASADI
#include <panoc-alm/interop/casadi/CasADiLoader.hpp>
#endif

#include <pybind11/attr.h>
#include <pybind11/cast.h>
#include <pybind11/chrono.h>
#include <pybind11/detail/common.h>
#include <pybind11/eigen.h>
#include <pybind11/functional.h>
#include <pybind11/iostream.h>
#include <pybind11/pybind11.h>
#include <pybind11/pytypes.h>
#include <pybind11/stl.h>

#include <memory>
#include <optional>
#include <stdexcept>
#include <string>
#include <tuple>
#include <type_traits>
#include <utility>

#include "kwargs-to-struct.hpp"
#include "polymorphic-inner-solver.hpp"
#include "polymorphic-panoc-direction.hpp"
#include "problem.hpp"

namespace py = pybind11;

template <class DirectionProviderT>
auto PolymorphicPANOCConstructor() {
    return [](const pa::PANOCParams &pp, const DirectionProviderT &dir) {
        using Base = pa::PolymorphicPANOCDirectionBase;
        static_assert(std::is_base_of_v<Base, DirectionProviderT>);
        auto full_python_copy = std::make_shared<py::object>(py::cast(dir));
        auto base_copy        = full_python_copy->template cast<Base *>();
        return std::make_shared<pa::PolymorphicPANOCSolver>(
            pa::PANOCSolver<Base>{
                pp,
                std::shared_ptr<Base>(full_python_copy, base_copy),
            });
    };
}

template <class DirectionProviderT, class... DirectionArgumentsT>
auto PolymorphicPANOCConversion() {
    return [](const pa::PANOCParams &pp, const DirectionArgumentsT &...args) {
        using Base = pa::PolymorphicPANOCDirectionBase;
        static_assert(std::is_base_of_v<Base, DirectionProviderT>);
        static_assert(std::is_constructible_v<DirectionProviderT,
                                              DirectionArgumentsT...>);
        DirectionProviderT dir{args...};
        return PolymorphicPANOCConstructor<DirectionProviderT>()(pp, dir);
    };
}

template <class InnerSolverT>
auto PolymorphicALMConstructor() {
    return [](const pa::ALMParams &pp, const InnerSolverT &inner) {
        using Base = pa::PolymorphicInnerSolverBase;
        static_assert(std::is_base_of_v<Base, InnerSolverT>);
        auto full_python_copy = std::make_shared<py::object>(py::cast(inner));
        auto base_copy        = full_python_copy->template cast<Base *>();
        return pa::PolymorphicALMSolver{
            pp,
            std::shared_ptr<Base>(full_python_copy, base_copy),
        };
    };
}

template <class InnerSolverT, class... InnerSolverArgumentsT>
auto PolymorphicALMConversion() {
    return [](const pa::ALMParams &pp, const InnerSolverArgumentsT &...args) {
        using Base = pa::PolymorphicPANOCDirectionBase;
        static_assert(std::is_base_of_v<Base, InnerSolverT>);
        static_assert(
            std::is_constructible_v<InnerSolverT, InnerSolverArgumentsT...>);
        InnerSolverT inner{args...};
        return PolymorphicALMConstructor<InnerSolverT>()(pp, inner);
    };
}

PYBIND11_MODULE(PANOCPY_MODULE_NAME, m) {
    using py::operator""_a;

    py::options options;
    options.enable_function_signatures();
    options.enable_user_defined_docstrings();

    m.doc() = "PANOC+ALM solvers"; // TODO

    py::class_<pa::Box>(m, "Box", "C++ documentation: :cpp:class:`pa::Box`")
        .def(py::init([](unsigned n) {
                 return pa::Box{pa::vec::Constant(n, pa::inf),
                                pa::vec::Constant(n, -pa::inf)};
             }),
             "n"_a,
             "Create an :math:`n`-dimensional box at with bounds at "
             ":math:`\\pm\\infty` (no constraints).")
        .def_readwrite("upperbound", &pa::Box::upperbound)
        .def_readwrite("lowerbound", &pa::Box::lowerbound);

    py::class_<pa::Problem>(m, "Problem",
                            "C++ documentation: :cpp:class:`pa::Problem`")
        // .def(py::init())
        .def(py::init<unsigned, unsigned>(), "n"_a, "m"_a,
             ":param n: Number of unknowns\n"
             ":param m: Number of constraints")
        .def_readwrite("n", &pa::Problem::n,
                       "Number of unknowns, dimension of :math:`x`")
        .def_readwrite(
            "m", &pa::Problem::m,
            "Number of general constraints, dimension of :math:`g(x)`")
        .def_readwrite("C", &pa::Problem::C, "Box constraints on :math:`x`")
        .def_readwrite("D", &pa::Problem::D, "Box constraints on :math:`g(x)`")
        .def_property("f", prob_getter_f(), prob_setter_f(),
                      "Objective funcion, :math:`f(x)`")
        .def_property(
            "grad_f", prob_getter_grad_f(), prob_setter_grad_f(),
            "Gradient of the objective function, :math:`\\nabla f(x)`")
        .def_property("g", prob_getter_g(), prob_setter_g(),
                      "Constraint function, :math:`g(x)`")
        .def_property("grad_g_prod", prob_getter_grad_g_prod(),
                      prob_setter_grad_g_prod(),
                      "Gradient of constraint function times vector, "
                      ":math:`\\nabla g(x)\\, v`")
        .def_property("grad_gi", prob_getter_grad_gi(), prob_setter_grad_gi(),
                      "Gradient vector of the :math:`i`-th component of the "
                      "constriant function, :math:`\\nabla g_i(x)`")
        .def_property(
            "hess_L", prob_getter_hess_L(), prob_setter_hess_L(),
            "Hessian of the Lagrangian function, :math:`\\nabla^2_{xx} L(x,y)`")
        .def_property("hess_L_prod", prob_getter_hess_L_prod(),
                      prob_setter_hess_L_prod(),
                      "Hessian of the Lagrangian function times vector, "
                      ":math:`\\nabla^2_{xx} L(x,y)\\, v`");

    py::class_<pa::ProblemWithParam, pa::Problem>(
        m, "ProblemWithParam",
        "C++ documentation: :cpp:class:`pa::ProblemWithParam`")
        .def(py::init<unsigned, unsigned>(), "n"_a, "m"_a)
        .def_readwrite("n", &pa::Problem::n)
        .def_readwrite("m", &pa::Problem::m)
        .def_readwrite("C", &pa::Problem::C)
        .def_readwrite("D", &pa::Problem::D)
        .def_property("f", prob_getter_f(), prob_setter_f())
        .def_property("grad_f", prob_getter_grad_f(), prob_setter_grad_f())
        .def_property("g", prob_getter_g(), prob_setter_g())
        .def_property("grad_g_prod", prob_getter_grad_g_prod(),
                      prob_setter_grad_g_prod())
        .def_property("grad_gi", prob_getter_grad_gi(), prob_setter_grad_gi())
        .def_property("hess_L", prob_getter_hess_L(), prob_setter_hess_L())
        .def_property("hess_L_prod", prob_getter_hess_L_prod(),
                      prob_setter_hess_L_prod())
        .def_property(
            "param", py::overload_cast<>(&pa::ProblemWithParam::get_param),
            py::overload_cast<pa::crvec>(&pa::ProblemWithParam::set_param),
            "Parameter vector :math:`p` of the problem");

    py::class_<pa::PolymorphicPANOCDirectionBase,
               std::shared_ptr<pa::PolymorphicPANOCDirectionBase>,
               pa::PolymorphicPANOCDirectionTrampoline>(
        m, "PANOCDirection",
        "Class that provides fast directions for the PANOC algorithm (e.g. "
        "L-BFGS)")
        .def(py::init<>())
        .def("initialize", &pa::PolymorphicPANOCDirectionBase::initialize)
        .def("update", &pa::PolymorphicPANOCDirectionBase::update)
        .def("apply", &pa::PolymorphicPANOCDirectionBase::apply_ret)
        .def("changed_γ", &pa::PolymorphicPANOCDirectionBase::changed_γ)
        .def("reset", &pa::PolymorphicPANOCDirectionBase::reset)
        .def("get_name", &pa::PolymorphicPANOCDirectionBase::get_name)
        .def("__str__", &pa::PolymorphicPANOCDirectionBase::get_name);

    py::class_<pa::PolymorphicLBFGSDirection,
               std::shared_ptr<pa::PolymorphicLBFGSDirection>,
               pa::PolymorphicPANOCDirectionBase>(
        m, "LBFGSDirection",
        "C++ documentation: :cpp:class:`pa::LBFGSDirection`")
        .def(py::init<pa::LBFGSParams>(), "params"_a)
        .def("initialize", &pa::PolymorphicLBFGSDirection::initialize)
        .def("update", &pa::PolymorphicLBFGSDirection::update)
        .def("apply", &pa::PolymorphicLBFGSDirection::apply_ret)
        .def("changed_γ", &pa::PolymorphicLBFGSDirection::changed_γ)
        .def("reset", &pa::PolymorphicLBFGSDirection::reset)
        .def("get_name", &pa::PolymorphicLBFGSDirection::get_name)
        .def("__str__", &pa::PolymorphicLBFGSDirection::get_name);

    using paLBFGSParamCBFGS = decltype(pa::LBFGSParams::cbfgs);
    py::class_<paLBFGSParamCBFGS>(
        m, "LBFGSParamsCBFGS",
        "C++ documentation: :cpp:member:`pa::LBFGSParams::cbfgs`")
        .def(py::init())
        .def(py::init(&kwargs_to_struct<paLBFGSParamCBFGS>))
        .def("to_dict", &struct_to_dict<paLBFGSParamCBFGS>)
        .def_readwrite("α", &paLBFGSParamCBFGS::α)
        .def_readwrite("ϵ", &paLBFGSParamCBFGS::ϵ);

    py::class_<pa::LBFGSParams>(
        m, "LBFGSParams", "C++ documentation: :cpp:class:`pa::LBFGSParams`")
        .def(py::init())
        .def(py::init(&kwargs_to_struct<pa::LBFGSParams>))
        .def("to_dict", &struct_to_dict<pa::LBFGSParams>)
        .def_readwrite("memory", &pa::LBFGSParams::memory)
        .def_readwrite("cbfgs", &pa::LBFGSParams::cbfgs)
        .def_readwrite("rescale_when_γ_changes",
                       &pa::LBFGSParams::rescale_when_γ_changes);

    py::enum_<pa::LBFGSStepSize>(
        m, "LBFGSStepsize", "C++ documentation: :cpp:enum:`pa::LBFGSStepSize`")
        .value("BasedOnGradientStepSize",
               pa::LBFGSStepSize::BasedOnGradientStepSize)
        .value("BasedOnCurvature", pa::LBFGSStepSize::BasedOnCurvature)
        .export_values();

    py::class_<pa::LipschitzEstimateParams>(
        m, "LipschitzEstimateParams",
        "C++ documentation: :cpp:class:`pa::LipschitzEstimateParams`")
        .def(py::init())
        .def(py::init(&kwargs_to_struct<pa::LipschitzEstimateParams>))
        .def("to_dict", &struct_to_dict<pa::LipschitzEstimateParams>)
        .def_readwrite("L_0", &pa::LipschitzEstimateParams::L₀)
        .def_readwrite("ε", &pa::LipschitzEstimateParams::ε)
        .def_readwrite("δ", &pa::LipschitzEstimateParams::δ)
        .def_readwrite("Lγ_factor", &pa::LipschitzEstimateParams::Lγ_factor);

    py::class_<pa::PANOCParams>(
        m, "PANOCParams", "C++ documentation: :cpp:class:`pa::PANOCParams`")
        .def(py::init())
        .def(py::init(&kwargs_to_struct<pa::PANOCParams>))
        .def("to_dict", &struct_to_dict<pa::PANOCParams>)
        .def_readwrite("Lipschitz", &pa::PANOCParams::Lipschitz)
        .def_readwrite("max_iter", &pa::PANOCParams::max_iter)
        .def_readwrite("max_time", &pa::PANOCParams::max_time)
        .def_readwrite("τ_min", &pa::PANOCParams::τ_min)
        .def_readwrite("γ_min", &pa::PANOCParams::γ_min)
        .def_readwrite("max_no_progress", &pa::PANOCParams::max_no_progress)
        .def_readwrite("print_interval", &pa::PANOCParams::print_interval)
        .def_readwrite("quadratic_upperbound_tolerance_factor",
                       &pa::PANOCParams::quadratic_upperbound_tolerance_factor)
        .def_readwrite("update_lipschitz_in_linesearch",
                       &pa::PANOCParams::update_lipschitz_in_linesearch)
        .def_readwrite("alternative_linesearch_cond",
                       &pa::PANOCParams::alternative_linesearch_cond)
        .def_readwrite("lbfgs_stepsize", &pa::PANOCParams::lbfgs_stepsize);

    py::enum_<pa::SolverStatus>(
        m, "SolverStatus", py::arithmetic(),
        "C++ documentation: :cpp:enum:`pa::SolverStatus`")
        .value("Unknown", pa::SolverStatus::Unknown, "Initial value")
        .value("Converged", pa::SolverStatus::Converged,
               "Converged and reached given tolerance")
        .value("MaxTime", pa::SolverStatus::MaxTime,
               "Maximum allowed execution time exceeded")
        .value("MaxIter", pa::SolverStatus::MaxIter,
               "Maximum number of iterations exceeded")
        .value("NotFinite", pa::SolverStatus::NotFinite,
               "Intermediate results were infinite or not-a-number")
        .value("NoProgress", pa::SolverStatus::NoProgress,
               "No progress was made in the last iteration")
        .value("Interrupted", pa::SolverStatus::Interrupted,
               "Solver was interrupted by the user")
        .export_values();

    py::class_<pa::PolymorphicInnerSolverBase::Stats>(m, "InnerSolverStats")
        .def(py::init(&pa::PolymorphicInnerSolverBase::Stats::from_dict));

    py::class_<pa::PolymorphicInnerSolverBase,
               std::shared_ptr<pa::PolymorphicInnerSolverBase>,
               pa::PolymorphicInnerSolverTrampoline>(m, "InnerSolver")
        .def(py::init<>())
        .def("__call__", &pa::PolymorphicInnerSolverBase::operator())
        .def("stop", &pa::PolymorphicInnerSolverBase::stop)
        .def("get_name", &pa::PolymorphicInnerSolverBase::get_name);

    py::class_<pa::PGAParams>(m, "PGAParams",
                              "C++ documentation: :cpp:class:`pa::PGAParams`")
        .def(py::init())
        .def(py::init(&kwargs_to_struct<pa::PGAParams>))
        .def("to_dict", &struct_to_dict<pa::PGAParams>)
        .def_readwrite("Lipschitz", &pa::PGAParams::Lipschitz)
        .def_readwrite("max_iter", &pa::PGAParams::max_iter)
        .def_readwrite("max_time", &pa::PGAParams::max_time)
        .def_readwrite("γ_min", &pa::PGAParams::γ_min)
        .def_readwrite("stop_crit", &pa::PGAParams::stop_crit)
        .def_readwrite("print_interval", &pa::PGAParams::print_interval)
        .def_readwrite("quadratic_upperbound_tolerance_factor",
                       &pa::PGAParams::quadratic_upperbound_tolerance_factor);

    py::class_<pa::PGAProgressInfo>(
        m, "PGAProgressInfo",
        "C++ documentation: :cpp:class:`pa::PGAProgressInfo`")
        .def_readonly("k", &pa::PGAProgressInfo::k)
        .def_readonly("x", &pa::PGAProgressInfo::x)
        .def_readonly("p", &pa::PGAProgressInfo::p)
        .def_readonly("norm_sq_p", &pa::PGAProgressInfo::norm_sq_p)
        .def_readonly("x_hat", &pa::PGAProgressInfo::x_hat)
        .def_readonly("ψ", &pa::PGAProgressInfo::ψ)
        .def_readonly("grad_ψ", &pa::PGAProgressInfo::grad_ψ)
        .def_readonly("ψ_hat", &pa::PGAProgressInfo::ψ_hat)
        .def_readonly("grad_ψ_hat", &pa::PGAProgressInfo::grad_ψ_hat)
        .def_readonly("L", &pa::PGAProgressInfo::L)
        .def_readonly("γ", &pa::PGAProgressInfo::γ)
        .def_readonly("ε", &pa::PGAProgressInfo::ε)
        .def_readonly("Σ", &pa::PGAProgressInfo::Σ)
        .def_readonly("y", &pa::PGAProgressInfo::y)
        .def_property_readonly("fpr", [](const pa::PGAProgressInfo &p) {
            return std::sqrt(p.norm_sq_p) / p.γ;
        });

    py::class_<pa::GAAPGAParams>(
        m, "GAAPGAParams", "C++ documentation: :cpp:class:`pa::GAAPGAParams`")
        .def(py::init())
        .def(py::init(&kwargs_to_struct<pa::GAAPGAParams>))
        .def("to_dict", &struct_to_dict<pa::GAAPGAParams>)
        .def_readwrite("Lipschitz", &pa::GAAPGAParams::Lipschitz)
        .def_readwrite("limitedqr_mem", &pa::GAAPGAParams::limitedqr_mem)
        .def_readwrite("max_iter", &pa::GAAPGAParams::max_iter)
        .def_readwrite("max_time", &pa::GAAPGAParams::max_time)
        .def_readwrite("γ_min", &pa::GAAPGAParams::γ_min)
        .def_readwrite("stop_crit", &pa::GAAPGAParams::stop_crit)
        .def_readwrite("print_interval", &pa::GAAPGAParams::print_interval)
        .def_readwrite("quadratic_upperbound_tolerance_factor",
                       &pa::GAAPGAParams::quadratic_upperbound_tolerance_factor)
        .def_readwrite("max_no_progress", &pa::GAAPGAParams::max_no_progress)
        .def_readwrite("full_flush_on_γ_change",
                       &pa::GAAPGAParams::full_flush_on_γ_change);

    py::class_<pa::GAAPGAProgressInfo>(
        m, "GAAPGAProgressInfo",
        "C++ documentation: :cpp:class:`pa::GAAPGAProgressInfo`")
        .def_readonly("k", &pa::GAAPGAProgressInfo::k)
        .def_readonly("x", &pa::GAAPGAProgressInfo::x)
        .def_readonly("p", &pa::GAAPGAProgressInfo::p)
        .def_readonly("norm_sq_p", &pa::GAAPGAProgressInfo::norm_sq_p)
        .def_readonly("x_hat", &pa::GAAPGAProgressInfo::x_hat)
        .def_readonly("ψ", &pa::GAAPGAProgressInfo::ψ)
        .def_readonly("grad_ψ", &pa::GAAPGAProgressInfo::grad_ψ)
        .def_readonly("ψ_hat", &pa::GAAPGAProgressInfo::ψ_hat)
        .def_readonly("grad_ψ_hat", &pa::GAAPGAProgressInfo::grad_ψ_hat)
        .def_readonly("L", &pa::GAAPGAProgressInfo::L)
        .def_readonly("γ", &pa::GAAPGAProgressInfo::γ)
        .def_readonly("ε", &pa::GAAPGAProgressInfo::ε)
        .def_readonly("Σ", &pa::GAAPGAProgressInfo::Σ)
        .def_readonly("y", &pa::GAAPGAProgressInfo::y)
        .def_property_readonly("fpr", [](const pa::GAAPGAProgressInfo &p) {
            return std::sqrt(p.norm_sq_p) / p.γ;
        });

    py::class_<pa::PANOCProgressInfo>(
        m, "PANOCProgressInfo",
        "Data passed to the PANOC progress callback.\n\n"
        "C++ documentation: :cpp:class:`pa::PANOCProgressInfo`")
        .def_readonly("k", &pa::PANOCProgressInfo::k, //
                      "Iteration")
        .def_readonly("x", &pa::PANOCProgressInfo::x, //
                      "Decision variable :math:`x`")
        .def_readonly("p", &pa::PANOCProgressInfo::p, //
                      "Projected gradient step :math:`p`")
        .def_readonly("norm_sq_p", &pa::PANOCProgressInfo::norm_sq_p, //
                      ":math:`\\left\\|p\\right\\|^2`")
        .def_readonly(
            "x_hat", &pa::PANOCProgressInfo::x_hat, //
            "Decision variable after projected gradient step :math:`\\hat x`")
        .def_readonly("φγ", &pa::PANOCProgressInfo::φγ, //
                      "Forward-backward envelope :math:`\\varphi_\\gamma(x)`")
        .def_readonly("ψ", &pa::PANOCProgressInfo::ψ, //
                      "Objective value :math:`\\psi(x)`")
        .def_readonly("grad_ψ", &pa::PANOCProgressInfo::grad_ψ, //
                      "Gradient of objective :math:`\\nabla\\psi(x)`")
        .def_readonly("ψ_hat", &pa::PANOCProgressInfo::ψ_hat)
        .def_readonly("grad_ψ_hat", &pa::PANOCProgressInfo::grad_ψ_hat)
        .def_readonly("L", &pa::PANOCProgressInfo::L, //
                      "Estimate of Lipschitz constant of objective :math:`L`")
        .def_readonly("γ", &pa::PANOCProgressInfo::γ,
                      "Step size :math:`\\gamma`")
        .def_readonly("τ", &pa::PANOCProgressInfo::τ, //
                      "Line search parameter :math:`\\tau`")
        .def_readonly("ε", &pa::PANOCProgressInfo::ε, //
                      "Tolerance reached :math:`\\varepsilon_k`")
        .def_readonly("Σ", &pa::PANOCProgressInfo::Σ, //
                      "Penalty factor :math:`\\Sigma`")
        .def_readonly("y", &pa::PANOCProgressInfo::y, //
                      "Lagrange multipliers :math:`y`")
        .def_property_readonly(
            "fpr",
            [](const pa::PANOCProgressInfo &p) {
                return std::sqrt(p.norm_sq_p) / p.γ;
            },
            "Fixed-point residual :math:`\\left\\|p\\right\\| / \\gamma`");

    py::class_<pa::StructuredPANOCLBFGSProgressInfo>(
        m, "StructuredPANOCLBFGSProgressInfo",
        "Data passed to the structured PANOC progress callback.\n\n"
        "C++ documentation: :cpp:class:`pa::StructuredPANOCLBFGSProgressInfo`")
        .def_readonly("k", &pa::StructuredPANOCLBFGSProgressInfo::k)
        .def_readonly("x", &pa::StructuredPANOCLBFGSProgressInfo::x)
        .def_readonly("p", &pa::StructuredPANOCLBFGSProgressInfo::p)
        .def_readonly("norm_sq_p",
                      &pa::StructuredPANOCLBFGSProgressInfo::norm_sq_p)
        .def_readonly("x_hat", &pa::StructuredPANOCLBFGSProgressInfo::x_hat)
        .def_readonly("φγ", &pa::StructuredPANOCLBFGSProgressInfo::φγ)
        .def_readonly("ψ", &pa::StructuredPANOCLBFGSProgressInfo::ψ)
        .def_readonly("grad_ψ", &pa::StructuredPANOCLBFGSProgressInfo::grad_ψ)
        .def_readonly("ψ_hat", &pa::StructuredPANOCLBFGSProgressInfo::ψ_hat)
        .def_readonly("grad_ψ_hat",
                      &pa::StructuredPANOCLBFGSProgressInfo::grad_ψ_hat)
        .def_readonly("L", &pa::StructuredPANOCLBFGSProgressInfo::L)
        .def_readonly("γ", &pa::StructuredPANOCLBFGSProgressInfo::γ)
        .def_readonly("τ", &pa::StructuredPANOCLBFGSProgressInfo::τ)
        .def_readonly("ε", &pa::StructuredPANOCLBFGSProgressInfo::ε)
        .def_readonly("Σ", &pa::StructuredPANOCLBFGSProgressInfo::Σ)
        .def_readonly("y", &pa::StructuredPANOCLBFGSProgressInfo::y)
        .def_property_readonly(
            "fpr", [](const pa::StructuredPANOCLBFGSProgressInfo &p) {
                return std::sqrt(p.norm_sq_p) / p.γ;
            });

    py::class_<pa::PolymorphicPANOCSolver,
               std::shared_ptr<pa::PolymorphicPANOCSolver>,
               pa::PolymorphicInnerSolverBase>(
        m, "PANOCSolver", "C++ documentation: :cpp:class:`pa::PANOCSolver`")
        .def(py::init([] {
            return std::make_shared<pa::PolymorphicPANOCSolver>(
                pa::PANOCSolver<pa::PolymorphicPANOCDirectionBase>{
                    pa::PANOCParams{},
                    std::static_pointer_cast<pa::PolymorphicPANOCDirectionBase>(
                        std::make_shared<pa::PolymorphicLBFGSDirection>(
                            pa::LBFGSParams{}))});
        }))
        .def(py::init(PolymorphicPANOCConstructor< //
                      pa::PolymorphicLBFGSDirection>()),
             "panoc_params"_a, "lbfgs_direction"_a)
        .def(py::init(PolymorphicPANOCConversion< //
                      pa::PolymorphicLBFGSDirection, pa::LBFGSParams>()),
             "panoc_params"_a, "lbfgs_params"_a)
        .def(py::init(PolymorphicPANOCConstructor< //
                      pa::PolymorphicPANOCDirectionTrampoline>()),
             "panoc_params"_a, "direction"_a)
        .def(
            "set_progress_callback",
            &pa::PolymorphicPANOCSolver::set_progress_callback, "callback"_a,
            "Attach a callback that is called on each iteration of the solver.")
        .def("__call__",
             pa::InnerSolverCallWrapper<pa::PolymorphicPANOCSolver>(),
             py::call_guard<py::scoped_ostream_redirect,
                            py::scoped_estream_redirect>(),
             "problem"_a, "Σ"_a, "ε"_a, "x"_a,
             "y"_a, //
             "Solve.\n\n"
             ":param problem: Problem to solve\n"
             ":param Σ: Penalty factor\n"
             ":param ε: Desired tolerance\n"
             ":param x: Initial guess\n"
             ":param y: Initial Lagrange multipliers\n\n"
             ":return: * Solution :math:`x`\n"
             "         * Updated Lagrange multipliers :math:`y`\n"
             "         * Slack variable error :math:`g(x) - z`\n"
             "         * Statistics\n\n")
        .def("__str__", &pa::PolymorphicPANOCSolver::get_name);

    py::class_<pa::PolymorphicPGASolver,
               std::shared_ptr<pa::PolymorphicPGASolver>,
               pa::PolymorphicInnerSolverBase>(
        m, "PGASolver", "C++ documentation: :cpp:class:`pa::PGASolver`")
        .def(py::init<pa::PGAParams>())
        .def("set_progress_callback",
             &pa::PolymorphicPGASolver::set_progress_callback)
        .def("__call__", pa::InnerSolverCallWrapper<pa::PolymorphicPGASolver>(),
             py::call_guard<py::scoped_ostream_redirect,
                            py::scoped_estream_redirect>())
        .def("__str__", &pa::PolymorphicPGASolver::get_name);

    py::class_<pa::PolymorphicGAAPGASolver,
               std::shared_ptr<pa::PolymorphicGAAPGASolver>,
               pa::PolymorphicInnerSolverBase>(
        m, "GAAPGASolver", "C++ documentation: :cpp:class:`pa::GAAPGASolver`")
        .def(py::init<pa::GAAPGAParams>())
        .def("set_progress_callback",
             &pa::PolymorphicGAAPGASolver::set_progress_callback)
        .def("__call__",
             pa::InnerSolverCallWrapper<pa::PolymorphicGAAPGASolver>(),
             py::call_guard<py::scoped_ostream_redirect,
                            py::scoped_estream_redirect>())
        .def("__str__", &pa::PolymorphicGAAPGASolver::get_name);

    py::enum_<pa::PANOCStopCrit>(
        m, "PANOCStopCrit", "C++ documentation: :cpp:enum:`pa::PANOCStopCrit`")
        .value("ApproxKKT", pa::PANOCStopCrit::ApproxKKT)
        .value("ProjGradNorm", pa::PANOCStopCrit::ProjGradNorm)
        .value("ProjGradUnitNorm", pa::PANOCStopCrit::ProjGradUnitNorm)
        .value("FPRNorm", pa::PANOCStopCrit::FPRNorm)
        .export_values();

    py::class_<pa::StructuredPANOCLBFGSParams>(
        m, "StructuredPANOCLBFGSParams",
        "C++ documentation: :cpp:class:`pa::StructuredPANOCLBFGSParams`")
        .def(py::init<pa::StructuredPANOCLBFGSParams>())
        .def(py::init(&kwargs_to_struct<pa::StructuredPANOCLBFGSParams>))
        .def("to_dict", &struct_to_dict<pa::StructuredPANOCLBFGSParams>);

    py::class_<pa::PolymorphicStructuredPANOCLBFGSSolver,
               std::shared_ptr<pa::PolymorphicStructuredPANOCLBFGSSolver>,
               pa::PolymorphicInnerSolverBase>(
        m, "StructuredPANOCLBFGSSolver",
        "C++ documentation: :cpp:class:`pa::StructuredPANOCLBFGSSolver`")
        .def(py::init<pa::StructuredPANOCLBFGSParams, pa::LBFGSParams>())
        .def("set_progress_callback",
             &pa::PolymorphicStructuredPANOCLBFGSSolver::set_progress_callback)
        .def("__call__",
             pa::InnerSolverCallWrapper<
                 pa::PolymorphicStructuredPANOCLBFGSSolver>(),
             py::call_guard<py::scoped_ostream_redirect,
                            py::scoped_estream_redirect>())
        .def("__str__", &pa::PolymorphicStructuredPANOCLBFGSSolver::get_name);

    py::class_<pa::ALMParams>(m, "ALMParams",
                              "C++ documentation: :cpp:class:`pa::ALMParams`")
        .def(py::init())
        .def(py::init(&kwargs_to_struct<pa::ALMParams>))
        .def("to_dict", &struct_to_dict<pa::ALMParams>)
        .def_readwrite("ε", &pa::ALMParams::ε)
        .def_readwrite("δ", &pa::ALMParams::δ)
        .def_readwrite("Δ", &pa::ALMParams::Δ)
        .def_readwrite("Δ_lower", &pa::ALMParams::Δ_lower)
        .def_readwrite("Σ_0", &pa::ALMParams::Σ₀)
        .def_readwrite("σ_0", &pa::ALMParams::σ₀)
        .def_readwrite("Σ_0_lower", &pa::ALMParams::Σ₀_lower)
        .def_readwrite("ε_0", &pa::ALMParams::ε₀)
        .def_readwrite("ε_0_increase", &pa::ALMParams::ε₀_increase)
        .def_readwrite("ρ", &pa::ALMParams::ρ)
        .def_readwrite("ρ_increase", &pa::ALMParams::ρ_increase)
        .def_readwrite("θ", &pa::ALMParams::θ)
        .def_readwrite("M", &pa::ALMParams::M)
        .def_readwrite("Σ_max", &pa::ALMParams::Σ_max)
        .def_readwrite("Σ_min", &pa::ALMParams::Σ_min)
        .def_readwrite("max_iter", &pa::ALMParams::max_iter)
        .def_readwrite("max_time", &pa::ALMParams::max_time)
        .def_readwrite("max_num_initial_retries",
                       &pa::ALMParams::max_num_initial_retries)
        .def_readwrite("max_num_retries", &pa::ALMParams::max_num_retries)
        .def_readwrite("max_total_num_retries",
                       &pa::ALMParams::max_total_num_retries)
        .def_readwrite("print_interval", &pa::ALMParams::print_interval)
        .def_readwrite("preconditioning", &pa::ALMParams::preconditioning)
        .def_readwrite("single_penalty_factor",
                       &pa::ALMParams::single_penalty_factor);

    py::class_<pa::PolymorphicALMSolver>(
        m, "ALMSolver",
        "Main augmented Lagrangian solver.\n\n"
        "C++ documentation: :cpp:class:`pa::ALMSolver`")
        .def(py::init(PolymorphicALMConstructor<pa::PolymorphicPANOCSolver>()),
             "alm_params"_a, "panoc_solver"_a,
             "Build an ALM solver using PANOC as inner solver.")
        .def(py::init(PolymorphicALMConstructor<pa::PolymorphicPGASolver>()),
             "alm_params"_a, "pga_solver"_a,
             "Build an ALM solver using the projected gradient algorithm as "
             "inner solver.")
        .def(py::init(PolymorphicALMConstructor<
                      pa::PolymorphicStructuredPANOCLBFGSSolver>()),
             "alm_params"_a, "structuredpanoc_solver"_a,
             "Build an ALM solver using Structured PANOC as inner solver.")
        .def(py::init(PolymorphicALMConstructor<
                      pa::PolymorphicInnerSolverTrampoline>()),
             "alm_params"_a, "inner_solver"_a,
             "Build an ALM solver using a custom inner solver.")
        .def_property_readonly("inner_solver",
                               [](const pa::PolymorphicALMSolver &s) {
                                   return s.inner_solver.solver;
                               })
        .def(
            "__call__",
            [](pa::PolymorphicALMSolver &solver, const pa::Problem &p,
               std::optional<pa::vec> x, std::optional<pa::vec> y)
                -> std::tuple<pa::vec, pa::vec, py::dict> {
                if (!x)
                    x = pa::vec::Zero(p.n);
                else if (x->size() != p.n)
                    throw std::invalid_argument(
                        "Length of x does not match problem size problem.n");
                if (!y)
                    y = pa::vec::Zero(p.m);
                else if (y->size() != p.m)
                    throw std::invalid_argument(
                        "Length of y does not match problem size problem.m");

                auto stats = solver(p, *y, *x);
                return std::make_tuple(std::move(*x), std::move(*y),
                                       stats_to_dict(stats));
            },
            py::arg("problem"), py::arg("x") = std::nullopt,
            py::arg("y") = std::nullopt,
            py::call_guard<py::scoped_ostream_redirect,
<<<<<<< HEAD
                           py::scoped_estream_redirect>(),
            "problem"_a, "y"_a, "x"_a,
            "Solve.\n\n"
            ":param problem: Problem to solve.\n"
            ":param y: Initial guess for Lagrange multipliers :math:`y`\n"
            ":param x: Initial guess for decision variables :math:`x`\n\n"
            ":return: * Lagrange multipliers :math:`y` at the solution\n"
            "         * Solution :math:`x`\n"
            "         * Statistics\n\n");

#if !PANOCPY_HAVE_CASADI
    auto load_CasADi_problem = [](const char *, unsigned, unsigned,
                                  bool) -> pa::Problem {
        throw std::runtime_error(
            "This version of panocpy was compiled without CasADi support");
    };
    auto load_CasADi_problem_with_param = [](const char *, unsigned, unsigned,
                                             bool) -> pa::ProblemWithParam {
        throw std::runtime_error(
            "This version of panocpy was compiled without CasADi support");
    };
#else
    using pa::load_CasADi_problem;
    using pa::load_CasADi_problem_with_param;
#endif

    m.def("load_casadi_problem", load_CasADi_problem, "so_name"_a, "n"_a, "m"_a,
          "second_order"_a = false,
          "Load a compiled CasADi problem without parameters.\n\n"
          "C++ documentation: :cpp:func:`pa::load_CasADi_problem`");
    m.def("load_casadi_problem_with_param", load_CasADi_problem_with_param,
          "so_name"_a, "n"_a, "m"_a, "second_order"_a = false,
          "Load a compiled CasADi problem with parameters.\n\n"
          "C++ documentation: :cpp:func:`pa::load_CasADi_problem_with_param`");
=======
                           py::scoped_estream_redirect>());

    m.def("load_casadi_problem", &load_CasADi_problem, py::arg("so_name"),
          py::arg("n"), py::arg("m"), py::arg("second_order") = false);
    m.def("load_casadi_problem_with_param", &load_CasADi_problem_with_param,
          py::arg("so_name"), py::arg("n"), py::arg("m"),
          py::arg("second_order") = false);
>>>>>>> 1d0c1900
}<|MERGE_RESOLUTION|>--- conflicted
+++ resolved
@@ -608,7 +608,6 @@
             py::arg("problem"), py::arg("x") = std::nullopt,
             py::arg("y") = std::nullopt,
             py::call_guard<py::scoped_ostream_redirect,
-<<<<<<< HEAD
                            py::scoped_estream_redirect>(),
             "problem"_a, "y"_a, "x"_a,
             "Solve.\n\n"
@@ -643,13 +642,4 @@
           "so_name"_a, "n"_a, "m"_a, "second_order"_a = false,
           "Load a compiled CasADi problem with parameters.\n\n"
           "C++ documentation: :cpp:func:`pa::load_CasADi_problem_with_param`");
-=======
-                           py::scoped_estream_redirect>());
-
-    m.def("load_casadi_problem", &load_CasADi_problem, py::arg("so_name"),
-          py::arg("n"), py::arg("m"), py::arg("second_order") = false);
-    m.def("load_casadi_problem_with_param", &load_CasADi_problem_with_param,
-          py::arg("so_name"), py::arg("n"), py::arg("m"),
-          py::arg("second_order") = false);
->>>>>>> 1d0c1900
 }